ConvReLULayer(inp, outMap, inWCount, kW, kH, hStride, vStride, wScale, bValue)
[
    W = LearnableParameter(outMap, inWCount, init = Gaussian, initValueScale = wScale)
    b = ImageParameter(1, 1, outMap, init = fixedValue, value = bValue, imageLayout = $imageLayout$)
    c = Convolution(W, inp, kW, kH, outMap, hStride, vStride, zeroPadding = true, imageLayout = $imageLayout$)
    p = Plus(c, b)
    y = RectifiedLinear(p)
]

ConvLocalReLULayer(inp, outMap, outWCount, inMap, inWCount, kW, kH, hStride, vStride, wScale, bValue)
[
    W = LearnableParameter(outWCount, inWCount, init = Gaussian, initValueScale = wScale)
    b = ImageParameter(1, 1, outMap, init = fixedValue, value = bValue, imageLayout = $imageLayout$)
    c = Convolution(W, inp, {kW, kH, inMap}, mapCount = outMap, stride = {hStride, vStride, inMap}, sharing = {false, false, false}, imageLayout = $imageLayout$)
    p = Plus(c, b)
    y = RectifiedLinear(p)
]

ConvBNLayerW(W, inp, outMap, kW, kH, hStride, vStride, bValue, scValue, bnTimeConst)
[
    b = LearnableParameter(outMap, 1, init = fixedValue, value = bValue)
    sc = LearnableParameter(outMap, 1, init = fixedValue, value = scValue)
    m = LearnableParameter(outMap, 1, init = fixedValue, value = 0, learningRateMultiplier = 0)
<<<<<<< HEAD
    var = LearnableParameter(outMap, 1, init = fixedValue, value = 0, learningRateMultiplier = 0)
    
    c = Convolution(W, inp, kW, kH, outMap, hStride, vStride, zeroPadding = true, imageLayout = $imageLayout$)
    y = BatchNormalization(c, sc, b, m, var, spatial = true, normalizationTimeConstant = bnTimeConst, imageLayout = $imageLayout$)
=======
    v = LearnableParameter(outMap, 1, init = fixedValue, value = 0, learningRateMultiplier = 0)
    
    c = Convolution(W, inp, kW, kH, outMap, hStride, vStride, zeroPadding = true, imageLayout = $imageLayout$)
    y = BatchNormalization(c, sc, b, m, v, spatial = true, normalizationTimeConstant = bnTimeConst, imageLayout = $imageLayout$)
>>>>>>> 8dfb1e28
]

ConvBNLayer(inp, outMap, inWCount, kW, kH, hStride, vStride, wScale, bValue, scValue, bnTimeConst)
[
    W = LearnableParameter(outMap, inWCount, init = Gaussian, initValueScale = wScale)
    c = ConvBNLayerW(W, inp, outMap, kW, kH, hStride, vStride, bValue, scValue, bnTimeConst)
]

ConvBNReLULayer(inp, outMap, inWCount, kW, kH, hStride, vStride, wScale, bValue, scValue, bnTimeConst)
[
    c = ConvBNLayer(inp, outMap, inWCount, kW, kH, hStride, vStride, wScale, bValue, scValue, bnTimeConst)
    y = RectifiedLinear(c)
]

ProjLayer(W, inp, outMap, hStride, vStride, bValue, scValue, bnTimeConst)
[
    b = LearnableParameter(outMap, 1, init = fixedValue, value = bValue)
    sc = LearnableParameter(outMap, 1, init = fixedValue, value = scValue)
    m = LearnableParameter(outMap, 1, init = fixedValue, value = 0, learningRateMultiplier = 0)
<<<<<<< HEAD
    var = LearnableParameter(outMap, 1, init = fixedValue, value = 0, learningRateMultiplier = 0)
    
    c = Convolution(W, inp, 1, 1, outMap, hStride, vStride, zeroPadding = false, imageLayout = $imageLayout$)
    y = BatchNormalization(c, sc, b, m, var, spatial = true, normalizationTimeConstant = bnTimeConst, imageLayout = $imageLayout$)
=======
    v = LearnableParameter(outMap, 1, init = fixedValue, value = 0, learningRateMultiplier = 0)
    
    c = Convolution(W, inp, 1, 1, outMap, hStride, vStride, zeroPadding = false, imageLayout = $imageLayout$)
    y = BatchNormalization(c, sc, b, m, v, spatial = true, normalizationTimeConstant = bnTimeConst, imageLayout = $imageLayout$)
>>>>>>> 8dfb1e28
]

ResNetNode2(inp, outMap, inWCount, kW, kH, wScale, bValue, scValue, bnTimeConst)
[
    # First convolution layer.
    c1 = ConvBNReLULayer(inp, outMap, inWCount, kW, kH, 1, 1, wScale, bValue, scValue, bnTimeConst)
    # Second convolution layer, no ReLU.
    c2 = ConvBNLayer(c1, outMap, inWCount, kW, kH, 1, 1, wScale, bValue, scValue, bnTimeConst)
    p = Plus(c2, inp)
    y = RectifiedLinear(p)
]

ResNetNode2Inc(inp, outMap, inWCount, wCount, kW, kH, wScale, bValue, scValue, bnTimeConst, Wproj)
[
    # First convolution layer.
    c1 = ConvBNReLULayer(inp, outMap, inWCount, kW, kH, 2, 2, wScale, bValue, scValue, bnTimeConst)
    # Second convolution layer, no ReLU.
    c2 = ConvBNLayer(c1, outMap, wCount, kW, kH, 1, 1, wScale, bValue, scValue, bnTimeConst)
    
    # Projection convolution layer.
    c_proj = ProjLayer(Wproj, inp, outMap, 2, 2, bValue, scValue, bnTimeConst)
    #c_proj = Convolution(Wproj, inp, 1, 1, outMap, 2, 2, zeroPadding = false, imageLayout = $imageLayout$)
    
    p = Plus(c2, c_proj)
    y = RectifiedLinear(p)
]

ResNetNode2Inc2(inp, inMap, outMap, inWCount, wCount, kW, kH, wScale, w1Scale, bValue, scValue, bnTimeConst)
[
    pool = MaxPooling(inp, 1, 1, 2, 2, imageLayout = $imageLayout$)
    # First convolution layer.
    c1 = ConvBNReLULayer(inp, outMap, inWCount, kW, kH, 2, 2, wScale, bValue, scValue, bnTimeConst)
    # Second convolution layer, no ReLU.
    c2 = ConvBNLayer(c1, inMap, wCount, kW, kH, 1, 1, w1Scale, bValue, scValue, bnTimeConst)
    c3 = ConvBNLayer(c1, inMap, wCount, kW, kH, 1, 1, w1Scale, bValue, scValue, bnTimeConst)
    
    p = Plus(c2, pool)
    r = RowStack(p, c3)
    y = RectifiedLinear(r)
]

DnnReLULayer(inDim, outDim, x, wScale, bValue)
[
    W = LearnableParameter(outDim, inDim, init = Gaussian, initValueScale = wScale) 
    b = LearnableParameter(outDim, 1, init = fixedValue, value = bValue) 
    t = Times(W, x)
    z = Plus(t, b)
    y = RectifiedLinear(z)
]

DNNImageReLULayer(inW, inH, inC, outDim, x, wScale, bValue)
[
    W = ImageParameter(outDim, inW, inH, inC, init = Gaussian,   initValueScale = wScale, imageLayout=$imageLayout$) 
    b = LearnableParameter(outDim, 1,         init = fixedValue, value = bValue) 
    t = Times(W, x)
    z = Plus(t, b)
    y = RectifiedLinear(z)
]

DnnBNReLULayer(inDim, outDim, x, wScale, bValue, scValue, bnTimeConst)
[
    W = LearnableParameter(outDim, inDim, init = Gaussian, initValueScale = wScale) 
    b = LearnableParameter(outDim, 1, init = fixedValue, value = bValue) 
    sc = LearnableParameter(outDim, 1, init = fixedValue, value = scValue) 
    m = LearnableParameter(outDim, 1, init = fixedValue, value = 0, learningRateMultiplier = 0)
<<<<<<< HEAD
    var = LearnableParameter(outDim, 1, init = fixedValue, value = 0, learningRateMultiplier = 0)
    t = Times(W, x)
    bn = BatchNormalization(t, sc, b, m, var, spatial = false, normalizationTimeConstant = bnTimeConst)
=======
    v = LearnableParameter(outDim, 1, init = fixedValue, value = 0, learningRateMultiplier = 0)
    t = Times(W, x)
    bn = BatchNormalization(t, sc, b, m, v, spatial = false, normalizationTimeConstant = bnTimeConst)
>>>>>>> 8dfb1e28
    y = RectifiedLinear(bn)
]

DnnImageBNReLULayer(inW, inH, inC, outDim, x, wScale, bValue, scValue, bnTimeConst)
[
    W = ImageParameter(outDim, inW, inH, inC, init = Gaussian, initValueScale = wScale, imageLayout=$imageLayout$)
    b = LearnableParameter(outDim, 1, init = fixedValue, value = bValue) 
    sc = LearnableParameter(outDim, 1, init = fixedValue, value = scValue) 
    m = LearnableParameter(outDim, 1, init = fixedValue, value = 0, learningRateMultiplier = 0)
<<<<<<< HEAD
    var = LearnableParameter(outDim, 1, init = fixedValue, value = 0, learningRateMultiplier = 0)
    t = Times(W, x)
    bn = BatchNormalization(t, sc, b, m, var, spatial = false, normalizationTimeConstant = bnTimeConst)
=======
    v = LearnableParameter(outDim, 1, init = fixedValue, value = 0, learningRateMultiplier = 0)
    t = Times(W, x)
    bn = BatchNormalization(t, sc, b, m, v, spatial = false, normalizationTimeConstant = bnTimeConst)
>>>>>>> 8dfb1e28
    y = RectifiedLinear(bn)
]

DnnLastLayer(hiddenDim, labelDim, x, wScale, bValue)
[
    W = LearnableParameter(labelDim, hiddenDim, init = Gaussian, initValueScale = wScale)
    b = LearnableParameter(labelDim, init = fixedValue, value = bValue)
    t = Times(W, x)
    z = Plus(t, b)
]

DnnImageLastLayer(inW, inH, inC, labelDim, x, wScale, bValue)
[
    W = ImageParameter(labelDim, inW, inH, inC, init = Gaussian, initValueScale = wScale, imageLayout=$imageLayout$)
    b = LearnableParameter(labelDim, init = fixedValue, value = bValue)
    t = Times(W, x)
    z = Plus(t, b)
]<|MERGE_RESOLUTION|>--- conflicted
+++ resolved
@@ -21,17 +21,10 @@
     b = LearnableParameter(outMap, 1, init = fixedValue, value = bValue)
     sc = LearnableParameter(outMap, 1, init = fixedValue, value = scValue)
     m = LearnableParameter(outMap, 1, init = fixedValue, value = 0, learningRateMultiplier = 0)
-<<<<<<< HEAD
-    var = LearnableParameter(outMap, 1, init = fixedValue, value = 0, learningRateMultiplier = 0)
-    
-    c = Convolution(W, inp, kW, kH, outMap, hStride, vStride, zeroPadding = true, imageLayout = $imageLayout$)
-    y = BatchNormalization(c, sc, b, m, var, spatial = true, normalizationTimeConstant = bnTimeConst, imageLayout = $imageLayout$)
-=======
     v = LearnableParameter(outMap, 1, init = fixedValue, value = 0, learningRateMultiplier = 0)
     
     c = Convolution(W, inp, kW, kH, outMap, hStride, vStride, zeroPadding = true, imageLayout = $imageLayout$)
     y = BatchNormalization(c, sc, b, m, v, spatial = true, normalizationTimeConstant = bnTimeConst, imageLayout = $imageLayout$)
->>>>>>> 8dfb1e28
 ]
 
 ConvBNLayer(inp, outMap, inWCount, kW, kH, hStride, vStride, wScale, bValue, scValue, bnTimeConst)
@@ -51,17 +44,10 @@
     b = LearnableParameter(outMap, 1, init = fixedValue, value = bValue)
     sc = LearnableParameter(outMap, 1, init = fixedValue, value = scValue)
     m = LearnableParameter(outMap, 1, init = fixedValue, value = 0, learningRateMultiplier = 0)
-<<<<<<< HEAD
-    var = LearnableParameter(outMap, 1, init = fixedValue, value = 0, learningRateMultiplier = 0)
-    
-    c = Convolution(W, inp, 1, 1, outMap, hStride, vStride, zeroPadding = false, imageLayout = $imageLayout$)
-    y = BatchNormalization(c, sc, b, m, var, spatial = true, normalizationTimeConstant = bnTimeConst, imageLayout = $imageLayout$)
-=======
     v = LearnableParameter(outMap, 1, init = fixedValue, value = 0, learningRateMultiplier = 0)
     
     c = Convolution(W, inp, 1, 1, outMap, hStride, vStride, zeroPadding = false, imageLayout = $imageLayout$)
     y = BatchNormalization(c, sc, b, m, v, spatial = true, normalizationTimeConstant = bnTimeConst, imageLayout = $imageLayout$)
->>>>>>> 8dfb1e28
 ]
 
 ResNetNode2(inp, outMap, inWCount, kW, kH, wScale, bValue, scValue, bnTimeConst)
@@ -127,15 +113,9 @@
     b = LearnableParameter(outDim, 1, init = fixedValue, value = bValue) 
     sc = LearnableParameter(outDim, 1, init = fixedValue, value = scValue) 
     m = LearnableParameter(outDim, 1, init = fixedValue, value = 0, learningRateMultiplier = 0)
-<<<<<<< HEAD
-    var = LearnableParameter(outDim, 1, init = fixedValue, value = 0, learningRateMultiplier = 0)
-    t = Times(W, x)
-    bn = BatchNormalization(t, sc, b, m, var, spatial = false, normalizationTimeConstant = bnTimeConst)
-=======
     v = LearnableParameter(outDim, 1, init = fixedValue, value = 0, learningRateMultiplier = 0)
     t = Times(W, x)
     bn = BatchNormalization(t, sc, b, m, v, spatial = false, normalizationTimeConstant = bnTimeConst)
->>>>>>> 8dfb1e28
     y = RectifiedLinear(bn)
 ]
 
@@ -145,15 +125,9 @@
     b = LearnableParameter(outDim, 1, init = fixedValue, value = bValue) 
     sc = LearnableParameter(outDim, 1, init = fixedValue, value = scValue) 
     m = LearnableParameter(outDim, 1, init = fixedValue, value = 0, learningRateMultiplier = 0)
-<<<<<<< HEAD
-    var = LearnableParameter(outDim, 1, init = fixedValue, value = 0, learningRateMultiplier = 0)
-    t = Times(W, x)
-    bn = BatchNormalization(t, sc, b, m, var, spatial = false, normalizationTimeConstant = bnTimeConst)
-=======
     v = LearnableParameter(outDim, 1, init = fixedValue, value = 0, learningRateMultiplier = 0)
     t = Times(W, x)
     bn = BatchNormalization(t, sc, b, m, v, spatial = false, normalizationTimeConstant = bnTimeConst)
->>>>>>> 8dfb1e28
     y = RectifiedLinear(bn)
 ]
 
