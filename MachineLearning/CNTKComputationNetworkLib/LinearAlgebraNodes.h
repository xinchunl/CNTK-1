--- conflicted
+++ resolved
@@ -100,15 +100,9 @@
 
         virtual void /*ComputationNode::*/EvaluateThisNode(const FrameRange & frameRange) override  
         {
-<<<<<<< HEAD
             Matrix<ElemType> functionValues = ValueSliceToDense(frameRange, false); // Switch to dense as a work-around because ColumnSlice doesn't support all the sparse formats
-            Matrix<ElemType> inputFunctionValues0 = Inputs(0)->ValueSlice(frameRange);
-            Matrix<ElemType> inputFunctionValues1 = Inputs(1)->ValueSlice(frameRange);
-=======
-            Matrix<ElemType> functionValues = ValueSlice(frameRange);
             Matrix<ElemType> inputFunctionValues0 = Inputs(0)->ValueSlice(frameRange.AllowBroadcast());
             Matrix<ElemType> inputFunctionValues1 = Inputs(1)->ValueSlice(frameRange.AllowBroadcast());
->>>>>>> 4806bd1e
             // Note: If one input is a column vector (no MBLayout) and the other a sequence of frames (MBLayout), then the above will be a slice for the other only.
 
             size_t rows0 = inputFunctionValues0.GetNumRows(), cols0 = inputFunctionValues0.GetNumCols();
@@ -1396,32 +1390,11 @@
         {
             Base::Validate(isFinalValidationPass);
             ValidateInferBinaryChildrenDims();
-<<<<<<< HEAD
-
-#if 0
-            size_t index = 0;
-            {
-                size_t rows = Inputs(index)->GetNumRows() == 0? Inputs(1-index)->GetNumRows() : Inputs(index)->GetNumRows();
-                size_t cols = Inputs(index)->GetNumCols() == 0? Inputs(1-index)->GetNumCols() : Inputs(index)->GetNumCols();
-                ValidateInferChildDims(index, rows, cols);
-            }
-
-            index = 1;
-            {
-                size_t rows = Inputs(index)->GetNumRows() == 0? Inputs(1-index)->GetNumRows() : Inputs(index)->GetNumRows();
-                size_t cols = Inputs(index)->GetNumCols() == 0? Inputs(1-index)->GetNumCols() : Inputs(index)->GetNumCols();
-                ValidateInferChildDims(index, rows, cols);
-            }
-#endif
 
 #if 0
             if (isFinalValidationPass && (Inputs(1)->GetNumRows() != Inputs(0)->GetNumRows() || (HasMBLayout() && (Inputs(1)->GetNumCols() != Inputs(0)->GetNumCols()))))
-                LogicError("The Matrix dimension in the CosDistance operation does not match.");
-#endif
-=======
-            if (isFinalValidationPass && (Inputs(1)->GetNumRows() != Inputs(0)->GetNumRows() || (HasMBLayout() && (Inputs(1)->GetNumCols() != Inputs(0)->GetNumCols()))))
                 LogicError("%ls %ls operation: The input dimensions do not match.", NodeName().c_str(), OperationName().c_str());
->>>>>>> 4806bd1e
+#endif
 
             Resize(1, Inputs(1)->GetNumCols());
 
