//
// <copyright file="RecurrentNodes.h" company="Microsoft">
//     Copyright (c) Microsoft Corporation.  All rights reserved.
// </copyright>
//
#pragma once

#include <unordered_set>
#include <map>
#include <string>
#include <vector>
#include <stdexcept>
#include <list>
#include <memory>
#include <algorithm>
#include <assert.h>
#include <atomic>
#include <sstream>
#include <iostream>

#include "Basics.h"
#include "Matrix.h"
#include "ComputationNode.h"

namespace Microsoft { namespace MSR { namespace CNTK {

    // -----------------------------------------------------------------------
    // The following defines a state of a delay node which is going to be exported to others (saving for the next minibatch)
    // -----------------------------------------------------------------------
    template<class ElemType>
    class DelayedValueNodeState: public INodeState
    {
        public:
            DelayedValueNodeState(int deviceID) :
<<<<<<< HEAD
                m_cachedActivity((size_t)0, (size_t)0, deviceID),
                m_delayedActivationMBLayout(nullptr), m_isEmpty(true)
=======
                m_cachedActivity((size_t)0, (size_t)0, deviceID), m_delayedActivationMBLayout(nullptr), m_isEmpty(true)
>>>>>>> 49b13b27
            { }
            void CacheDelayedMBLayout(const MBLayoutPtr& pMBLayout)
            {
                m_delayedActivationMBLayout = make_shared<MBLayout>();
                m_delayedActivationMBLayout->CopyFrom(pMBLayout);
            }
            void CacheState(const Matrix<ElemType>& cachedActivity)
            {
                m_cachedActivity.SetValue(cachedActivity); 
                m_isEmpty = false; 
            }
            void ExportDelayedMBLayout(MBLayoutPtr& pMBLayout)
            {
                pMBLayout->CopyFrom(m_delayedActivationMBLayout); 
            }
            bool IsEmpty()
            {
                return m_isEmpty; 
            }
            const Matrix<ElemType>& ExportCachedActivity()
            {
                return m_cachedActivity; 
            }
<<<<<<< HEAD
            ~DelayedValueNodeState(){}
=======
>>>>>>> 49b13b27
            
        protected:
            Matrix<ElemType>    m_cachedActivity; // 1 column per parallel sequence 
            // MBLayoutPtr         m_shiftedMBLayout;   
            // Currently, we only support saving state for m_timeStep == 1
            // there is no need for this m_shiftedMBLayout if m_timeStep == 1
            MBLayoutPtr         m_delayedActivationMBLayout; 
            bool                m_isEmpty;      // in some case 
            // (e.g., at the boundary of sentence end or begin/full utterance mode), we don't need to store state (but we do need to need know m_delayedActivationMBLayout)
    };
    

    // -----------------------------------------------------------------------
    // DelayedValueNodeBase (input) -- abstract base class for PastValueNode and FutureValueNode to hold all shared code
    // The two differ in the step direction, some loop directions, and sequence-boundary flags.
    // -----------------------------------------------------------------------

    // TODO: 'direction' is really too general. signOfTimeOffset?
    template<class ElemType, int direction/*-1 for Past/left-to-right or +1 for Future/right-to-left*/, MinibatchPackingFlags SequenceStart_or_End/*-Start or -End*/>
    class DelayedValueNodeBase : public ComputationNode<ElemType>, public
                                 ILateAttachingNode, public IStateFulNode,  public NumInputs<1>
    {
        typedef ComputationNode<ElemType> Base; UsingComputationNodeMembersBoilerplate;
        typedef std::shared_ptr<DelayedValueNodeState<ElemType>> DelayedNodeStatePtr; 
        static const std::wstring TypeName() { return L"DelayedValue"; }
    private:
        void Init(size_t row_size, size_t col_size, ElemType initialActivationValue = (ElemType)DEFAULT_HIDDEN_ACTIVATION)
        {
            m_initialActivationValue = initialActivationValue;
            m_timeStep = 1;
            CreateMatrixIfNull(m_functionValues);
            SetDims(row_size, col_size);
            m_isHistoryCarryOverManagedExternally = false;      // used for PairNetworkNode/PastValueNode combination
        }
    protected:
        DelayedValueNodeBase(DEVICEID_TYPE deviceId, const wstring & name) :
            Base(deviceId, name),
            m_delayedActivation(deviceId), m_pShiftedMBLayout(make_shared<MBLayout>())
        {
            Init(1, 1);
        }
        DelayedValueNodeBase(DEVICEID_TYPE deviceId, const wstring & name, ElemType initialActivationValue, size_t row_size, size_t col_size, size_t timeStep) :
            Base(deviceId, name),
            m_delayedActivation(deviceId), m_pShiftedMBLayout(make_shared<MBLayout>())
        {
            Init(row_size, col_size, initialActivationValue);

            m_timeStep = (int)timeStep;

            m_functionValues->SetValue(m_initialActivationValue);
        }
        DelayedValueNodeBase(const ScriptableObjects::IConfigRecordPtr configp) :
            DelayedValueNodeBase(configp->Get(L"deviceId"), L"<placeholder>", configp->Get(L"defaultHiddenActivation"), configp->Get(L"rows"), configp->Get(L"cols"), configp->Get(L"timeStep"))
        {
            // We do NOT attach the inputs, as we cannot resolve them without causing a circular reference.
            // Instead, we capture them in a lambda, which will be called by ComputationNetwork during the build process through LateAttachInputs() below.
            // This is a contract between ComputationNetwork and this specific node type.
            m_attachInputsFn = [this, configp]()   // This is the lambda to complete the process. Note that config captured as a shared_ptr.
            {
                AttachInputs(GetInputsFromConfig(configp));    // this is executed by network builder while iterating the nodes
            };
        }
        virtual void /*ILateAttachingNode::*/LateAttachInputs() override final
        {
            m_attachInputsFn();
            m_attachInputsFn = [](){ LogicError("LateAttachingNode::AttachInputs: must only be called once"); };
        }
    public:
        void SaveToFile(File& fstream) const
        {
            Base::SaveToFile(fstream);

            fstream << m_timeStep;
            fstream << GetNumRows() << GetNumCols();

            fstream << m_initialActivationValue;
        }

        virtual void LoadFromFile(File& fstream, size_t modelVersion) override
        {
            // the node has already been initialized e.g. w.r.t. direction and sequence flags
            Base::LoadFromFile(fstream, modelVersion);

            fstream >> m_timeStep;

            size_t rows, cols;
            fstream >> rows >> cols;

            // Note: Do we need load cols for delay node? I just set to zero to see if there is any problem.
            SetDims(rows, 0);
            m_delayedActivation.Resize(rows, 0);    // Note: If we try to access history in first minibatch, we shall crash. It would be a consequence of a missing sentence-begin flag

            if (modelVersion >= CNTK_MODEL_VERSION_2)
                fstream >> m_initialActivationValue;
        }

    private:
        // cache a post-processed version of m_pMBLayout (depends on the actual minibatch)
        // This post-processed layout has its bits spread out over m_timeStep, to help detect if we'd hop across a boundary.
        void CacheMBLayout()
        {
            if (m_timeStep <= 0)
                LogicError("timeStep should be 1 or larger");

            m_pShiftedMBLayout->CopyFrom(m_pMBLayout);      // it gets modified below
            if (m_timeStep == 1)
                return;

            // modify m_pShiftedMBLayout
            // If two utterances are packed together (S: start, E: end, N: no input) and we need to get values 2 steps in the past
            //    S X X X E S X X X X E N N
            // then this becomes
            //    S S X X E S S X X X E N N

            size_t numSeq = GetNumParallelSequences();

            // each row has a number to indicate how many values should be reset for that utterance
            // TODO: This algorithm is not obvious and should be explained. E.g. how come it is direction independent?
            vector<int> numResetLeft(numSeq, 0);
            for (size_t i = 0; i < GetNumTimeSteps(); i++)   // i = frame index (time)
            {
                if (m_pMBLayout->Is(i, SequenceStart_or_End | MinibatchPackingFlags::NoFeature))
                {
                    // we set timeStep-1 elements following it to be SequenceStart until met NoInput
                    for (size_t j = 0; j < numSeq; j++)        // j = stream
                    {
                        // we use & since ((int) MinibatchPackingFlags::SequenceStart) may come with NoLabel
                        if (m_pMBLayout->Is(j, i, SequenceStart_or_End))
                            numResetLeft[j] = m_timeStep;
                        else if (m_pMBLayout->Is(j, i, MinibatchPackingFlags::NoFeature))
                            numResetLeft[j] = 0;
                    }
                }

                // now set the sequence-boundary flag
                for (size_t j = 0; j < numSeq; j++)
                {
                    if (numResetLeft[j]-- > 0)
                    {
                        m_pShiftedMBLayout->Mask(j, i, MinibatchPackingFlags::NoLabel); // keep only this flag
                        m_pShiftedMBLayout->Set(j, i, SequenceStart_or_End);            // now implant the boundary flag
                    }
                }
            }
        }
    public:

        virtual void /*ComputationNode::*/ComputeInputPartial(const size_t inputIndex, const FrameRange & frameRange) override
        {
            assert(inputIndex == 0); inputIndex;

            // special case: DelayedValueNodes may be used outside of loops
            // TODO: this should be a bulk operation; this implementation is a quick hack
            int dir = direction;    // (this avoids a 'conditional expression is constant' warning)
            if (frameRange.IsAllFrames())
            {
                // recursive call to ourselves
                FrameRangeIteration range(m_pMBLayout, -dir);
                for (auto t = range.rbegin(); t != range.rend(); t++)   // note: reverse iterator
                    ComputeInputPartial(inputIndex, t);
                return;
            }

            size_t t = frameRange.t();

            // if delayed input is within valid time range then add its gradient
            int t_delayed = (int)t + direction * m_timeStep;
            if (t_delayed >= 0 && t_delayed < GetNumTimeSteps())
            {
                // if there is a boundary in this frame, we treat each stream separately; otherwise we do all in one go
                if (m_pShiftedMBLayout->Is(t, SequenceStart_or_End | MinibatchPackingFlags::NoFeature)) // true if at least one parallel sequence has a boundary or gap
                {
                    size_t mNbr = m_pMBLayout->GetNumParallelSequences();
                    for (size_t id = 0; id < mNbr; id++)
                    {
                        if (!m_pShiftedMBLayout->Is(id, t, SequenceStart_or_End | MinibatchPackingFlags::NoFeature))    // don't propagate boundary frames or gaps
                        {
                            Matrix<ElemType> frm = GradientSlice(frameRange.Sequence(id));
                            Matrix<ElemType> to = Inputs(0)->GradientSlice(FrameRange(m_pMBLayout, t_delayed).Sequence(id));
                            to += frm;
                        }
                    }
                }
                else    // operate on entire time step in one go (over all parallel sequences)
                {
                    Matrix<ElemType> frm = GradientSlice(frameRange);
                    Matrix<ElemType> to = Inputs(0)->GradientSlice(FrameRange(m_pMBLayout, t_delayed)); // TODO: we need to be able to create a FrameRange with a delta, not like this
                    to += frm;
                }
            }
        }

        virtual void OnEvaluateBeginIteration() override      // called before first iteration step of EvaluateThisNode()
        {
            Base::OnEvaluateBeginIteration();
            CacheMBLayout();
        }

        virtual void OnEvaluateEndIteration() override        // called after last iteration step of EvaluateThisNode()
        {
            // In BPTT, we carry over left-to-right state across minibatches.
            // It is kept in m_delayedActivation, m_delayedActivationMBLayout.
            // This could be optimized as follows:
            //  - only keep the required number of frames (m_timeStep)
            //  - we don't need to keep anything in full-sequence mode
            //  - we don't need to keep anything if all sequences are closed (sentence end)
            //    This condition includes full-sequence mode.
            // BUGBUG: The code does not check for skipping across an utterance boundary in the previosu minibatch. Only affects BPTT with timeStep > 1.
            //         Maybe we should carry over the shifted layout (cf. CacheMBLayout())? We could just move the pointer. But the code must be adapted as well.
            if (!m_isHistoryCarryOverManagedExternally) // means it's externally managed (for PairNetworkNode)
            {
                m_delayedActivation = Inputs(0)->FunctionValues();
                if (!m_delayedActivationMBLayout) m_delayedActivationMBLayout = make_shared<MBLayout>();
                m_delayedActivationMBLayout->CopyFrom(m_pMBLayout);
            }

            Base::OnEvaluateEndIteration();
        }

        // This function assumes OnEvaluateBegin/EndIteration() to be called before/after the iteration loop.
        // TODO: In the future, there may be value for one more way of handling the boundary condition: Fill as 'NoInput'. Then we can use this to implement rolling windows (albeit inefficiently). Would require to unshare the layout.
        virtual void EvaluateThisNode(const FrameRange & frameRange) override
        {
            assert(m_pMBLayout);

            // special case: DelayedValueNodes may be used outside of loops
            // TODO: this should be a bulk operation; this implementation is a quick hack
            int dir = direction;    // (this avoids a 'conditional expression is constant' warning)
            if (frameRange.IsAllFrames())
            {
                // recursive call to ourselves
                FrameRangeIteration range(m_pMBLayout, -dir);
                for (auto t = range.begin(); t != range.end(); t++)
                    EvaluateThisNode(t);
                return;
            }

            size_t t = frameRange.t();

            VerifyDims(Inputs(0));

            size_t T = GetNumTimeSteps();
            size_t T_delayedActivation = m_delayedActivationMBLayout ? m_delayedActivationMBLayout->GetNumTimeSteps() : 0;  // (note: should never happen in full-sequence mode)

            // compute logical position of delayed value
            assert(m_timeStep > 0);

            int t_delayed = (int)(t + direction * m_timeStep);  // this might end up outside the current window

            Matrix<ElemType> inp;   // ((DEVICEID_TYPE)m_functionValues.GetDeviceId());

            // if any sequence at this time step has a boundary flag, then process one by one
            // TODO: Would there be an efficiency gain from grouping consecutive sequences with identical flags?
            if (m_pShiftedMBLayout->Is(t, SequenceStart_or_End))
            {
                for (size_t id = 0; id < GetNumParallelSequences(); id++)
                {
                    Matrix<ElemType> out = ValueSlice(frameRange.Sequence(id));

                    if (m_pShiftedMBLayout->Is(id, t, SequenceStart_or_End))
                        out.SetValue(m_initialActivationValue);     // crossed a boundary
                    else    // not a boundary: just copy the delayed value
                    {
                        // inside the sequence: access delayed value
                        if (t_delayed < 0)
                            inp = DataSliceWithMBLayout(m_delayedActivation, FrameRange(m_delayedActivationMBLayout, t_delayed + T_delayedActivation).Sequence(id), m_delayedActivationMBLayout); // delay reaches in previous minibatch
                        else if (t_delayed >= T)
                            inp = DataSliceWithMBLayout(m_delayedActivation, FrameRange(m_delayedActivationMBLayout, t_delayed - T).Sequence(id), m_delayedActivationMBLayout); // delay reaches in previous minibatch
                        else
                            inp = Inputs(0)->ValueSlice(FrameRange(m_pMBLayout, t_delayed).Sequence(id));

                        out.SetValue(inp);
                    }
                }
            }
            else        // frame has no boundary flags: use ValueSlice directly (still may have a gap here)
            {
                Matrix<ElemType> out = ValueSlice(frameRange);

                if (t_delayed < 0)
                    inp = DataSliceWithMBLayout(m_delayedActivation, FrameRange(m_delayedActivationMBLayout, t_delayed + T_delayedActivation), m_delayedActivationMBLayout);
                else if (t_delayed >= T)
                    inp = DataSliceWithMBLayout(m_delayedActivation, FrameRange(m_delayedActivationMBLayout, t_delayed - T), m_delayedActivationMBLayout);
                else
                    inp = Inputs(0)->ValueSlice(FrameRange(m_pMBLayout, t_delayed));

                out.SetValue(inp);
            }
        }

        virtual void /*ComputationNodeBase::*/Validate(bool isFinalValidationPass) override
        {
            ValidateUnaryMap(isFinalValidationPass);
        }

        // this function is only used for PairNetworkNode (on PastValueNode)
        // BUGBUG: Need to transfer the layout as well. PairNetworkNode will go away.
        bool GetHistory(Matrix<ElemType>& hist, bool)
        {
            DEVICEID_TYPE device = hist.GetDeviceId();
            hist.TransferFromDeviceToDevice(device, m_deviceId, true);

            hist.SetValue(Inputs(0)->FunctionValues());

            hist.TransferFromDeviceToDevice(m_deviceId, device, true);
            return true;
        }

        // this function is only used for PairNetworkNode (on PastValueNode)
        void SetHistory(const Matrix<ElemType>& hist)
        {
            DEVICEID_TYPE device = hist.GetDeviceId();
            hist.TransferFromDeviceToDevice(device, m_deviceId, true);

            m_delayedActivation.SetValue(hist);
            m_isHistoryCarryOverManagedExternally = true;

            hist.TransferFromDeviceToDevice(m_deviceId, device, true);

            // need a layout as well
            // EvaluateThisNode() expects it to have the same number of parallel sequences.
            if (!m_delayedActivationMBLayout) m_delayedActivationMBLayout = make_shared<MBLayout>();
            m_delayedActivationMBLayout->Init(GetNumParallelSequences(), hist.GetNumCols() / GetNumParallelSequences(), true/*sequential*/);
        }

        virtual void CopyTo(ComputationNodeBasePtr nodeP, const std::wstring& newName, const CopyNodeFlags flags) const override
        {
            Base::CopyTo(nodeP, newName, flags);
            if (flags & CopyNodeFlags::copyNodeValue)
            {
                auto node = dynamic_pointer_cast<DelayedValueNodeBase<ElemType, direction, SequenceStart_or_End>>(nodeP);
                node->m_timeStep = m_timeStep;
                node->m_initialActivationValue = m_initialActivationValue;
                node->m_delayedActivation = m_delayedActivation;
                if (m_delayedActivationMBLayout)
                    (node->m_delayedActivationMBLayout = make_shared<MBLayout>())->CopyFrom(m_delayedActivationMBLayout);
                else
                    node->m_delayedActivationMBLayout = nullptr;
                node->m_isHistoryCarryOverManagedExternally = false;
            }
        }

        //========================================
        // implement the IStateFulNode interface
        //========================================
<<<<<<< HEAD
        virtual NodeStatePtr ExportState() override 
=======

        virtual NodeStatePtr ExportState() override
>>>>>>> 49b13b27
        {
            NodeStatePtr pExportedState;
            size_t nT = m_pMBLayout->GetNumTimeSteps();
            size_t nU = m_pMBLayout->GetNumParallelSequences();
            int dir = direction; 
            if (m_timeStep != 1)
            {
                // not support yet; give user a hint 
                RuntimeError("Currently importing/exporting state info for timeStep>1 is not supported. Contact erw@microsoft.com for more detail");
            }
            if (dir == -1) // we look into past 
            {
                bool   allAtBoundary = true;
                // if the current last frames are all sentence end or no feature , there is no need to carry on state info
                if (m_pMBLayout->Is(nT-1, MinibatchPackingFlags::SequenceEnd | MinibatchPackingFlags::NoFeature))
                {
                    for (size_t u = 0; u < nU; u++)
                    {
                        if (!m_pMBLayout->Is(u, nT - 1, MinibatchPackingFlags::SequenceEnd | MinibatchPackingFlags::NoFeature))
                        {
                            allAtBoundary = false;
                            break;
                        }
                    }
                }
                else
                {
                    allAtBoundary = false; 
                }

                if (allAtBoundary)
                {
                    auto pState = make_shared<DelayedValueNodeState<ElemType>>(m_deviceId); 
                    pState->CacheDelayedMBLayout(m_delayedActivationMBLayout); 
                    // return an empty one 
                }
                else
                {
                    auto pState = make_shared<DelayedValueNodeState<ElemType>>(m_deviceId);
                    pState->CacheState(m_delayedActivation.ColumnSlice((nT - 1)*nU, nU)); 
                    pState->CacheDelayedMBLayout(m_delayedActivationMBLayout); 
                    pExportedState = pState; 
                }
            }
            if (dir == 1) // we look into future 
            {
                // TODO: check whether all at boundary and don't carry state if it is the case 
                size_t nT = m_pMBLayout->GetNumTimeSteps(); 
                size_t nU = m_pMBLayout->GetNumParallelSequences(); 
                bool allAtBoundary = true; 
                if (m_pMBLayout->Is(0, MinibatchPackingFlags::NoFeature | MinibatchPackingFlags::SequenceStart))
                {
                    for (size_t u = 0; u < nU; u++)
                    {
                        if (!m_pMBLayout->Is(u, 0, MinibatchPackingFlags::SequenceStart | MinibatchPackingFlags::NoFeature))
                        {
                            allAtBoundary = false; 
                            break;
                        }
                    }
                }
                if (allAtBoundary)
                {
                    auto pState = make_shared<DelayedValueNodeState<ElemType>>(m_deviceId); 
                    pState->CacheDelayedMBLayout(m_delayedActivationMBLayout); 
                    pExportedState = pState; 
                }
                else
                {
                    auto pState = make_shared<DelayedValueNodeState<ElemType>>(m_deviceId);
                    pState->CacheState(m_delayedActivation.ColumnSlice((nT-1)*nU, nU));
                    pState->CacheDelayedMBLayout(m_delayedActivationMBLayout);
                    pExportedState = pState;
                }
            }
            if (dir != -1 && dir != 1)
            {
                RuntimeError("Unrecognized direction in DelayedValueNodeBase");
            }
            return pExportedState;
        }
        virtual void ImportState(const NodeStatePtr& pImportedState) override
        {
            DelayedNodeStatePtr pState = dynamic_pointer_cast<DelayedValueNodeState<ElemType>> (pImportedState); 

            if (!pState)
                RuntimeError("Expecting DelayValueNodeState after down casting"); 

            pState->ExportDelayedMBLayout(m_delayedActivationMBLayout);  // pstate copy to m_delayedActivationMBLayout
            if (pState->IsEmpty())
            {
                return;
            }

            const Matrix<ElemType>& delayedActivation = pState->ExportCachedActivity();
            size_t nT = m_delayedActivationMBLayout->GetNumTimeSteps();
            size_t nU = m_delayedActivationMBLayout->GetNumParallelSequences();

            int dir = direction;
            if (dir == -1) // looking backward 
            {
                m_delayedActivation.SetColumnSlice(delayedActivation, (nT - 1)*nU, nU);
            }
            if (dir == 1)
            {
                //m_delayedActivation.CopyColumnsStrided(delayedActivation, nU, 1, nT);
                m_delayedActivation.SetColumnSlice(delayedActivation, 0, nU);
            }
            if (dir != -1 && dir == 1)
            {// it is really a compile error ? 
                RuntimeError("Unrecognized direction in DelayedValueNodeBase");
            }

        }
    protected:

        ElemType m_initialActivationValue;          // starting value for hidden activation vector at boundary
        Matrix<ElemType> m_delayedActivation;       // saves the activation of the previous step that this node points to
        MBLayoutPtr m_delayedActivationMBLayout;    // layout for m_delayedActivation
        int      m_timeStep;                        // delay in frames (typ. 1)
        MBLayoutPtr m_pShiftedMBLayout;             // individual sentence boundary information     --TODO: do we actually need this separate variable?
        bool m_isHistoryCarryOverManagedExternally; // for PastValueNode only
        function<void()> m_attachInputsFn;          // for late expansion of inputs (scripting)
    };

#define UsingDelayedValueNodeMembers UsingComputationNodeMembersBoilerplate; \
    using Base::m_initialActivationValue; using Base::m_delayedActivation; using Base::m_timeStep; \
    using Base::m_pShiftedMBLayout; using Base::m_isHistoryCarryOverManagedExternally;

    // -----------------------------------------------------------------------
    // PastValueNode (input) -- delay node
    // TODO: Can this just be a typedef?
    // -----------------------------------------------------------------------

    template<class ElemType>
    class PastValueNode : public DelayedValueNodeBase<ElemType, -1, MinibatchPackingFlags::SequenceStart>
    {
        typedef DelayedValueNodeBase<ElemType, -1, MinibatchPackingFlags::SequenceStart> Base; UsingDelayedValueNodeMembers;
        static const std::wstring TypeName() { return L"PastValue"; }
    public:
        PastValueNode(DEVICEID_TYPE deviceId, const wstring & name) :
            Base(deviceId, name)
        { }
        PastValueNode(DEVICEID_TYPE deviceId, const wstring & name, ElemType initialActivationValue, size_t row_size, size_t col_size, size_t timeStep) :
            Base(deviceId, name, initialActivationValue, row_size, col_size, timeStep)
        { }
        PastValueNode(const ScriptableObjects::IConfigRecordPtr configp) :
            Base(configp)
        { }
    };

    template class PastValueNode<float>; 
    template class PastValueNode<double>;


    // -----------------------------------------------------------------------
    // FutureValueNode (input) -- delay node in future direction
    // -----------------------------------------------------------------------

    //get value from future (used in the bi-directional models)
    template<class ElemType>
    class FutureValueNode : public DelayedValueNodeBase<ElemType, +1, MinibatchPackingFlags::SequenceEnd>
    {
        typedef DelayedValueNodeBase<ElemType, +1, MinibatchPackingFlags::SequenceEnd> Base; UsingDelayedValueNodeMembers;
        static const std::wstring TypeName() { return L"FutureValue"; }
    public:
        FutureValueNode(DEVICEID_TYPE deviceId, const wstring & name) :
            Base(deviceId, name)
        { }
        FutureValueNode(DEVICEID_TYPE deviceId, const wstring & name, ElemType initialActivationValue, size_t row_size, size_t col_size, size_t timeStep) :
            Base(deviceId, name, initialActivationValue, row_size, col_size, timeStep)
        { }
        FutureValueNode(const ScriptableObjects::IConfigRecordPtr configp) :
            Base(configp)
        { }
    };

    template class FutureValueNode<float>;
    template class FutureValueNode<double>;

    // -----------------------------------------------------------------------
    // LSTMNode (obs, inputGate, forgetGate, outputGate, memoryCellWgt)
    // deprecated early implementation of LSTM operating on minibatches directly
    //  - input(0) : child with dimension [inputdim x T]
    //  - input(1) : input gate [outputdim x [inputdim + outputdim + 2]] bi, Wxi, Whi, Wci
    //  - input(2) : forget gate [outputdim x [inputdim + outputdim + 2]] for bf, Wxf, Whf, Wcf
    //  - input(3) : output gate [outputdim x [inputdim + outputdim + 2]] for bo, Wxo, Who, and Wco
    //  - input(4) : memory cell weight [outputdim x [inputdim + outputdim + 1]] for bc, Wxc, and Whc 
    //  - output : dimension [outputdim x T]
    // -----------------------------------------------------------------------

    /**
    LSTM specific node. This node uses matrix operations to have LSTM functionality. 
    It avoids using general recurrent loop operations in the network operations in ComputationNetwork.

    Developed by Kaisheng Yao
    Used in the following works:
    K. Yao, G. Zweig, "Sequence to sequence neural net models for graphone to phoneme conversion", in Interspeech 2015
    */
    template<class ElemType>
    class LSTMNode : public ComputationNodeNonLooping/*ComputationNode*/<ElemType>, public NumInputs<5>
    {
        typedef ComputationNodeNonLooping<ElemType> Base; UsingComputationNodeMembersBoilerplate;
        static const std::wstring TypeName() { return L"LSTM"; }
    public:
        DeclareConstructorFromConfigWithNumInputs(LSTMNode);
        LSTMNode(DEVICEID_TYPE deviceId, const wstring & name) : Base(deviceId, name),
            m_State(deviceId), m_PastState(deviceId),
            m_PastOutput(deviceId), m_Gi(deviceId), m_Gf(deviceId), m_Go(deviceId), grdToObs(deviceId), grdToInputGate(deviceId),
            grdToForgetGate(deviceId), grdToOutputGate(deviceId), grdToCellWgt(deviceId), tanhObs(deviceId),
            tanhState(deviceId), m_tempMatrix(deviceId),
            mSlicePrevState(deviceId), mSlicePrevOutput(deviceId),
            grdBeforeInputGate(deviceId),
            grdBeforeForget(deviceId), grdBeforeGo(deviceId), grdToCell(deviceId),
            grdBeforeTanhInputGate(deviceId), m_obs_error_from_future_minibatch(deviceId),
            m_state_error_from_future_minibatch(deviceId), mLastState(deviceId), mLastOutput(deviceId),
            m_inputDim(0),
            m_outputDim(0),
            m_use_errors_from_future_minibatch(false),
            m_DefaultState((ElemType)DEFAULT_HIDDEN_ACTIVATION)
        {
        }

        virtual void SaveToFile(File& fstream) const override
        {
            Base::SaveToFile(fstream);
            fstream << m_inputDim << m_outputDim;
            fstream << m_DefaultState;
        }

        virtual void LoadFromFile(File& fstream, size_t modelVersion) override
        {
            Base::LoadFromFile(fstream, modelVersion);
            if (modelVersion == 2)
                fstream >> m_inputDim >> m_outputDim;
            fstream >> m_DefaultState;
        }

        virtual void CopyTo(ComputationNodeBasePtr nodeP, const std::wstring& newName, const CopyNodeFlags flags) const override
        {
            Base::CopyTo(nodeP, newName, flags);
            if (flags & CopyNodeFlags::copyNodeValue)
            {
                auto node = dynamic_pointer_cast<LSTMNode<ElemType>>(nodeP);
                node->m_inputDim = m_inputDim;
                node->m_outputDim = m_outputDim;

                node->m_State = m_State;  // hidden state activity
                node->m_PastState = m_PastState; // state activity in the previous minibatch
                node->m_PastOutput = m_PastOutput; // output in the previou minibatch 

                node->m_Gi = m_Gi;     // input gate activity
                node->m_Gf = m_Gf;     // forget gate activity
                node->m_Go = m_Go;     // output gate activity

                node->mSlicePrevOutput = mSlicePrevOutput;
                node->mSlicePrevState = mSlicePrevState;

                node->m_use_errors_from_future_minibatch = m_use_errors_from_future_minibatch;

                node->m_DefaultState = m_DefaultState;
            }
        }

        virtual void ComputeInputPartialNonLooping(size_t inputIndex) override
        {
            if (inputIndex > 4)
                InvalidArgument("LSTM operation only takes five inputs.");

            size_t nT = Inputs(0)->GetNumCols();
            size_t inputDim = Inputs(0)->GetNumRows();
            size_t outputDim = Inputs(1)->GetNumRows();

            if (m_GradientComputed == false)
            {
                if (GetNumCols() != GradientValues().GetNumCols() ||
                    GetNumRows() != GradientValues().GetNumRows())
                {
                    RuntimeError("LSTMNode::GradientValue size doesn't match to the function value size");
                }

                // reset gradients
                grdToObs.Resize(inputDim, nT); grdToObs.SetValue(0);
                grdToInputGate.Resize(Inputs(1)->GetNumRows(), Inputs(1)->GetNumCols()); grdToInputGate.SetValue(0);
                grdToForgetGate.Resize(Inputs(2)->GetNumRows(), Inputs(2)->GetNumCols()); grdToForgetGate.SetValue(0);
                grdToOutputGate.Resize(Inputs(3)->GetNumRows(), Inputs(3)->GetNumCols()); grdToOutputGate.SetValue(0);
                grdToCellWgt.Resize(Inputs(4)->GetNumRows(), Inputs(4)->GetNumCols()); grdToCellWgt.SetValue(0);

                Matrix<ElemType> slicePrevOutput(m_deviceId), slicePrevState(m_deviceId);
                Matrix<ElemType> grdToPrevOutput(m_deviceId), grdToPrevState(m_deviceId);
                Matrix<ElemType> stateError(m_deviceId);
                slicePrevState.Resize(outputDim, GetNumParallelSequences());
                slicePrevOutput.Resize(outputDim, GetNumParallelSequences());
                slicePrevOutput.SetValue(0);

                stateError.Resize(slicePrevState.GetNumRows(), slicePrevState.GetNumCols());

                grdToPrevOutput.Resize(slicePrevOutput.GetNumRows(), slicePrevOutput.GetNumCols());
                grdToPrevState.Resize(slicePrevState.GetNumRows(), slicePrevState.GetNumCols());
                grdToPrevOutput.SetValue(0);
                grdToPrevState.SetValue(0);

                for (int timeIdxInSeq = nT - GetNumParallelSequences(); timeIdxInSeq >= 0; timeIdxInSeq -= GetNumParallelSequences())
                {
                    FrameRange frameRange(m_pMBLayout, timeIdxInSeq);
                    Matrix<ElemType> sliceObs = Inputs(0)->ValueSlice(frameRange/*TODO: delete this:*/.Check(timeIdxInSeq, GetNumParallelSequences(), m_pMBLayout));
                    Matrix<ElemType> sliceOutput = ValueSlice(frameRange/*TODO: delete this:*/.Check(timeIdxInSeq, GetNumParallelSequences(), m_pMBLayout));
                    Matrix<ElemType> sliceState = DataSlice(m_State, frameRange/*TODO: delete this:*/.Check(timeIdxInSeq, GetNumParallelSequences(), m_pMBLayout));

                    Matrix<ElemType> sliceGi = DataSlice(m_Gi, frameRange/*TODO: delete this:*/.Check(timeIdxInSeq, GetNumParallelSequences(), m_pMBLayout));
                    Matrix<ElemType> sliceGf = DataSlice(m_Gf, frameRange/*TODO: delete this:*/.Check(timeIdxInSeq, GetNumParallelSequences(), m_pMBLayout));
                    Matrix<ElemType> sliceGo = DataSlice(m_Go, frameRange/*TODO: delete this:*/.Check(timeIdxInSeq, GetNumParallelSequences(), m_pMBLayout));

                    Matrix<ElemType> sliceTanhState = DataSlice(tanhState, frameRange/*TODO: delete this:*/.Check(timeIdxInSeq, GetNumParallelSequences(), m_pMBLayout));
                    Matrix<ElemType> sliceTanhObs = DataSlice(tanhObs, frameRange/*TODO: delete this:*/.Check(timeIdxInSeq, GetNumParallelSequences(), m_pMBLayout));

                    Matrix<ElemType> error = GradientSlice(frameRange/*TODO: delete this:*/.Check(timeIdxInSeq, GetNumParallelSequences(), m_pMBLayout));

                    Matrix<ElemType> grdToObsSlice(this->m_deviceId);


#ifdef DEBUG_DECODER
                    fprintf(stderr, "original output error [%ld] norm = %.8e\n", timeIdxInSeq, error.FrobeniusNorm());
#endif

                    PrepareThisErrorsBeforeBackProp(timeIdxInSeq, nT, error, stateError, grdToPrevOutput, grdToPrevState,
                                                    m_obs_error_from_future_minibatch, m_state_error_from_future_minibatch, GetNumParallelSequences(), &m_pMBLayout->GetM());

#ifdef DEBUG_DECODER
                    fprintf(stderr, "output error [%ld] norm = %.8e\n", timeIdxInSeq, error.FrobeniusNorm());
                    fprintf(stderr, "state error [%ld] norm = %.8e\n", timeIdxInSeq, stateError.FrobeniusNorm());
#endif

                    grdToPrevOutput.Resize(slicePrevOutput.GetNumRows(), slicePrevOutput.GetNumCols());
                    grdToPrevState.Resize(slicePrevState.GetNumRows(), slicePrevState.GetNumCols());
                    grdToPrevOutput.SetValue(0);
                    grdToPrevState.SetValue(0);

                    PrepareHistory(timeIdxInSeq, mSlicePrevOutput, mSlicePrevState, FunctionValues(), m_State, m_PastOutput, m_PastState, GetNumParallelSequences(), m_DefaultState, &m_pMBLayout->GetM());

                    ComputeInputGradientWrtGates(
                        error,
                        sliceObs,
                        grdToObsSlice,
                        Inputs(1)->FunctionValues(),
                        grdToInputGate,
                        Inputs(2)->FunctionValues(),
                        grdToForgetGate,
                        Inputs(3)->FunctionValues(),
                        grdToOutputGate,
                        Inputs(4)->FunctionValues(),
                        grdToCellWgt,
                        mSlicePrevOutput,
                        mSlicePrevState,
                        stateError,
                        sliceState,
                        sliceTanhState,
                        sliceTanhObs,
                        sliceGi,
                        sliceGf,
                        sliceGo,
                        grdToPrevOutput,
                        grdToPrevState,
                        m_tempMatrix
                    );
                    DataSlice(grdToObs, frameRange/*TODO: delete this:*/.Check(timeIdxInSeq, GetNumParallelSequences(), m_pMBLayout)).SetValue(grdToObsSlice);

                    PrepareErrors(timeIdxInSeq, grdToPrevOutput, grdToPrevState, GetNumParallelSequences(), &m_pMBLayout->GetM());
                }
#ifdef DEBUG_DECODER
                fprintf(stderr, "after error prop b_c norm = %.8e\n", Inputs(4)->FunctionValues().ColumnSlice(0, 1).FrobeniusNorm());
#endif
                m_obs_error_from_future_minibatch = grdToPrevOutput;
                m_state_error_from_future_minibatch = grdToPrevState;


#ifdef DEBUG_DECODER
                fprintf(stderr, "pass error to encoder error = %.4e state error = %.4e\n", m_obs_error_from_future_minibatch.FrobeniusNorm(), m_state_error_from_future_minibatch.FrobeniusNorm());
#endif
                m_GradientComputed = true;
            }

            if (inputIndex == 0)  //derivative with regard to the observation
            {
                if (Inputs(inputIndex)->GradientValues().HasNoElements())
                    Inputs(inputIndex)->GradientValues().SetValue(grdToObs);
                else
                    Inputs(inputIndex)->GradientValues() += grdToObs;
            }

            if (inputIndex == 1)
            {
                if (Inputs(inputIndex)->GradientValues().HasNoElements())
                    Inputs(inputIndex)->GradientValues().SetValue(grdToInputGate);
                else
                    Inputs(inputIndex)->GradientValues() += grdToInputGate;
            }

            if (inputIndex == 2)
            {
                if (Inputs(inputIndex)->GradientValues().HasNoElements())
                    Inputs(inputIndex)->GradientValues().SetValue(grdToForgetGate);
                else
                    Inputs(inputIndex)->GradientValues() += grdToForgetGate;
            }

            if (inputIndex == 3)
            {
                if (Inputs(inputIndex)->GradientValues().HasNoElements())
                    Inputs(inputIndex)->GradientValues().SetValue(grdToOutputGate);
                else
                    Inputs(inputIndex)->GradientValues() += grdToOutputGate;
            }

            if (inputIndex == 4)
            {
                if (Inputs(inputIndex)->GradientValues().HasNoElements())
                    Inputs(inputIndex)->GradientValues().SetValue(grdToCellWgt);
                else
                    Inputs(inputIndex)->GradientValues() += grdToCellWgt;
            }
#ifdef DEBUG_DECODER
            fprintf(stderr, "LSTM gradient[%d] norm = %.8e\n", inputIndex, Inputs(inputIndex)->GradientValues().FrobeniusNorm());
#endif

        }

        static void WINAPI GradientOfTanh(const Matrix<ElemType>& functionValues,
            const Matrix<ElemType>& gradientOut,
            Matrix<ElemType>& inputGradientValues,
            Matrix<ElemType>& extTmp)
        {
            Matrix<ElemType> mTmp(inputGradientValues.GetDeviceId());
            extTmp.AssignElementProductOf(functionValues, functionValues); // v .* v
            mTmp.AssignDifferenceOf(1, extTmp); // 1-v^2
            if (inputGradientValues.GetNumRows() != functionValues.GetNumRows() ||
                inputGradientValues.GetNumCols() != functionValues.GetNumCols())
                LogicError("LSTMNode::GradientOfTanh : inputGradientValues need to be pre-allocated!");
            inputGradientValues.AddElementProductOf(gradientOut, mTmp); //  d .* ((1-v) .* v))
        }

        static void WINAPI ComputeInputGradientWrtGates(
            const Matrix<ElemType>& outGrd,  // the error to h_t from upper layer
            const Matrix<ElemType> & obs,
            Matrix<ElemType> &grdToObs,
            const Matrix<ElemType>& mInputGate,
            Matrix<ElemType> &grdToInputGate,
            const Matrix<ElemType> &mForgetGate,
            Matrix<ElemType> &grdToForgetGate,
            const Matrix<ElemType> &mOutputGate,
            Matrix<ElemType>& grdToOutputGate,
            const Matrix<ElemType> &mCellWgt,
            Matrix<ElemType> &grdToCellWgt,
            const Matrix<ElemType>& prevOutput,
            const Matrix<ElemType>& prevState,
            const Matrix<ElemType>& stateError,  // the error propagated to cell from t+1
            const Matrix<ElemType> &state,
            const Matrix<ElemType> &tanhState,
            const Matrix<ElemType> & tanhBeforeApplyingInputGating,
            const Matrix<ElemType> &gi,
            const Matrix<ElemType> &gf,
            const Matrix<ElemType> &go,
            Matrix<ElemType> &grdToPrevOutput,
            Matrix<ElemType> &grdToPrevState,
            Matrix<ElemType> & tmpMat
            )
        {
            int inputDim = obs.GetNumRows();
            int outputDim = mOutputGate.GetNumRows();

            assert(grdToPrevOutput.FrobeniusNorm() == 0);
            assert(grdToPrevState.FrobeniusNorm() == 0);
            assert(state.FrobeniusNorm() > 0);
            Matrix<ElemType> Who = mOutputGate.ColumnSlice(1 + inputDim, outputDim);
            Matrix<ElemType> Wco = mOutputGate.ColumnSlice(1 + inputDim + outputDim, 1);
            Matrix<ElemType> Wxo = mOutputGate.ColumnSlice(1, inputDim);
            Matrix<ElemType> grdToWho = grdToOutputGate.ColumnSlice(1 + inputDim, outputDim);
            Matrix<ElemType> grdToWco = grdToOutputGate.ColumnSlice(1 + inputDim + outputDim, 1);
            Matrix<ElemType> grdToWxo = grdToOutputGate.ColumnSlice(1, inputDim);
            Matrix<ElemType> grdTobo = grdToOutputGate.ColumnSlice(0, 1);

            Matrix<ElemType> Whf = mForgetGate.ColumnSlice(1 + inputDim, outputDim);
            Matrix<ElemType> Wcf = mForgetGate.ColumnSlice(1 + inputDim + outputDim, 1);
            Matrix<ElemType> Wxf = mForgetGate.ColumnSlice(1, inputDim);
            Matrix<ElemType> grdToWhf = grdToForgetGate.ColumnSlice(1 + inputDim, outputDim);
            Matrix<ElemType> grdToWcf = grdToForgetGate.ColumnSlice(1 + inputDim + outputDim, 1);
            Matrix<ElemType> grdToWxf = grdToForgetGate.ColumnSlice(1, inputDim);
            Matrix<ElemType> grdTobf = grdToForgetGate.ColumnSlice(0, 1);

            Matrix<ElemType> Wxc = mCellWgt.ColumnSlice(1, inputDim);
            Matrix<ElemType> Whc = mCellWgt.ColumnSlice(1 + inputDim, outputDim);
            Matrix<ElemType> grdToWxc = grdToCellWgt.ColumnSlice(1, inputDim);
            Matrix<ElemType> grdToWhc = grdToCellWgt.ColumnSlice(1 + inputDim, outputDim);
            Matrix<ElemType> grdTobc = grdToCellWgt.ColumnSlice(0, 1);

            Matrix<ElemType> Whi = mInputGate.ColumnSlice(1 + inputDim, outputDim);
            Matrix<ElemType> Wci = mInputGate.ColumnSlice(1 + inputDim + outputDim, 1);
            Matrix<ElemType> Wxi = mInputGate.ColumnSlice(1, inputDim);
            Matrix<ElemType> grdToWhi = grdToInputGate.ColumnSlice(1 + inputDim, outputDim);
            Matrix<ElemType> grdToWci = grdToInputGate.ColumnSlice(1 + inputDim + outputDim, 1);
            Matrix<ElemType> grdToWxi = grdToInputGate.ColumnSlice(1, inputDim);
            Matrix<ElemType> grdTobi = grdToInputGate.ColumnSlice(0, 1);

            // error backpropagate to output gate
            Matrix<ElemType> grdToGo(tmpMat.GetDeviceId()), gradientOfSigmoid(tmpMat.GetDeviceId());
            Matrix<ElemType> grdBeforeGo(tmpMat.GetDeviceId()), grdBeforeInputGate(tmpMat.GetDeviceId());
            Matrix<ElemType> grdToCell(tmpMat.GetDeviceId());

            tmpMat.AssignElementProductOf(outGrd, tanhState);  // error to o_t
            gradientOfSigmoid.AssignSigmoidDerivativeOf(go);
            grdBeforeGo.AssignElementProductOf(tmpMat, gradientOfSigmoid);  // error before softmax
#ifdef DEBUG_DECODER
            fprintf(stderr, "output gate error = %.4e\n", grdBeforeGo(0, 0));
#endif
            Matrix<ElemType>::MultiplyAndAdd(Who, true, grdBeforeGo, false, grdToPrevOutput);  // error to previous output
            Matrix<ElemType>::MultiplyAndAdd(Wxo, true, grdBeforeGo, false, grdToObs);      // error to observation 
            tmpMat = grdBeforeGo;
            tmpMat.ColumnElementMultiplyWith(Wco);
            grdToCell = tmpMat;                                                            // error to memory cell

            Matrix<ElemType>::MultiplyAndAdd(grdBeforeGo, false, prevOutput, true, grdToWho); // gradient to Who
            Matrix<ElemType>::MultiplyAndAdd(grdBeforeGo, false, obs, true, grdToWxo); // gradient to Wxo
            tmpMat.AssignInnerProductOf(grdBeforeGo, state, false);
            grdToWco += tmpMat;                    // to Wco
            for (size_t i = 0; i < grdBeforeGo.GetNumCols(); i++)
            {
                grdTobo += grdBeforeGo.ColumnSlice(i, 1);  // gradient to bo
            }

            grdToGo.AssignElementProductOf(outGrd, go);  // error to tanh
            GradientOfTanh(tanhState, grdToGo, grdToCell, tmpMat); // error to memory cell
            grdToCell += stateError; // add error to memory cell from t+1
#ifdef DEBUG_DECODER
            fprintf(stderr, "previous state[0] = %.4e norm = %.4e\n", prevState(0, 0), prevState.FrobeniusNorm());
            fprintf(stderr, "state error = %.4e\n", grdToCell(0, 0));
            fprintf(stderr, "state error norm = %.4e\n", grdToCell.FrobeniusNorm());
#endif
            // error backpropagate to memory cells
            grdToPrevState.AssignElementProductOf(gf, grdToCell);  // error to previous memory cell
            // be careful, need to double check if errors are missing

            Matrix<ElemType> grdBeforeForget(tmpMat.GetDeviceId());
            tmpMat.AssignElementProductOf(prevState, grdToCell);  // error to f_t
            gradientOfSigmoid.AssignSigmoidDerivativeOf(gf);
            grdBeforeForget.AssignElementProductOf(gradientOfSigmoid, tmpMat); // error before forget gate
#ifdef DEBUG_DECODER
            fprintf(stderr, "forget gate error = %.4e\n", grdBeforeForget(0, 0));
#endif

            Matrix<ElemType>::MultiplyAndAdd(Whf, true, grdBeforeForget, false, grdToPrevOutput);  // error to previous output
            tmpMat = grdBeforeForget;
            tmpMat.ColumnElementMultiplyWith(Wcf);
            grdToPrevState += tmpMat;                                                            // error to previous state

            Matrix<ElemType>::MultiplyAndAdd(Wxf, true, grdBeforeForget, false, grdToObs);  // error to observation

            Matrix<ElemType>::MultiplyAndAdd(grdBeforeForget, false, prevOutput, true, grdToWhf); // gradient to Whf
            tmpMat.AssignInnerProductOf(grdBeforeForget, prevState, false);
            grdToWcf += tmpMat;                                                             // gradient to Wcf

            Matrix<ElemType>::MultiplyAndAdd(grdBeforeForget, false, obs, true, grdToWxf); // gradient to Wxf
            for (size_t i = 0; i < grdBeforeForget.GetNumCols(); i++)
                grdTobf += grdBeforeForget.ColumnSlice(i, 1);                                                    // gradient to bf

            // error backpropagate to input gate
            tmpMat.AssignElementProductOf(tanhBeforeApplyingInputGating, grdToCell);
            gradientOfSigmoid.AssignSigmoidDerivativeOf(gi);
            grdBeforeInputGate.AssignElementProductOf(gradientOfSigmoid, tmpMat); // error before input gate
#ifdef DEBUG_DECODER
            fprintf(stderr, "input gate error = %.4e\n", grdBeforeInputGate(0, 0));
#endif

            Matrix<ElemType>::MultiplyAndAdd(Whi, true, grdBeforeInputGate, false, grdToPrevOutput);  // error to previous output
            tmpMat = grdBeforeInputGate;
            tmpMat.ColumnElementMultiplyWith(Wci);
            grdToPrevState += tmpMat;                                                            // error to previous state

#ifdef DEBUG_DECODER
            fprintf(stderr, "to previous state error = %.4e\n", grdToPrevState(0, 0));
            fprintf(stderr, "to previous state error norm = %.4e\n", grdToPrevState.FrobeniusNorm());
#endif
            Matrix<ElemType>::MultiplyAndAdd(Wxi, true, grdBeforeInputGate, false, grdToObs);  // error to observation

            Matrix<ElemType>::MultiplyAndAdd(grdBeforeInputGate, false, prevOutput, true, grdToWhi); // gradient to Whi
            tmpMat.AssignInnerProductOf(grdBeforeInputGate, prevState, false);
            grdToWci += tmpMat;                                                             // gradient to Wci
            Matrix<ElemType>::MultiplyAndAdd(grdBeforeInputGate, false, obs, true, grdToWxi); // gradient to Wxi
            for (size_t i = 0; i < grdBeforeInputGate.GetNumCols(); i++)
                grdTobi += grdBeforeInputGate.ColumnSlice(i, 1);                                                  // gradient to bi

            // error backpropagate to inputs
            Matrix<ElemType> grdTmp2(tmpMat.GetDeviceId());
            Matrix<ElemType> grdBeforeTanhInputGate(tmpMat.GetDeviceId());
            grdTmp2.AssignElementProductOf(gi, grdToCell);
            grdBeforeTanhInputGate.Resize(tanhBeforeApplyingInputGating.GetNumRows(), tanhBeforeApplyingInputGating.GetNumCols());
            GradientOfTanh(tanhBeforeApplyingInputGating, grdTmp2, grdBeforeTanhInputGate, tmpMat); // error to memory cell
            Matrix<ElemType>::MultiplyAndAdd(Wxc, true, grdBeforeTanhInputGate, false, grdToObs);  // error to observation
#ifdef DEBUG_DECODER
            fprintf(stderr, "to observation error = %.4e\n", grdToObs(0, 0));
#endif

            Matrix<ElemType>::MultiplyAndAdd(Whc, true, grdBeforeTanhInputGate, false, grdToPrevOutput);  // error to previous output
            Matrix<ElemType>::MultiplyAndAdd(grdBeforeTanhInputGate, false, obs, true, grdToWxc); // gradient to Wxc

            Matrix<ElemType>::MultiplyAndAdd(grdBeforeTanhInputGate, false, prevOutput, true, grdToWhc); // gradient to Whc
            for (size_t i = 0; i < grdBeforeTanhInputGate.GetNumCols(); i++)
                grdTobc += grdBeforeTanhInputGate.ColumnSlice(i, 1);                                                    // gradient to bc

        }

        /**
        get the segmentation information, SENTENECE_BEGIN, ((int) MinibatchPackingFlags::None), ((int) MinibatchPackingFlags::NoInput) 
        for time at t and stream of streamid
        */
        int GetSegInfo(size_t t, size_t streamid)
        {
            if (streamid >= GetNumParallelSequences())
                LogicError("GetSegInfo: stream id %d is larger than the number of streams %d", (int)streamid, (int)GetNumParallelSequences());

            size_t nT = Inputs(0)->GetNumCols();
            if (t >= nT)
                LogicError("GetSegInfo: time %d times is larger than the total number of observations %d", (int)t, (int)nT);

            int utt_t = (int)t / GetNumParallelSequences();
            auto thisCol = m_pMBLayout->GetFrame(utt_t).first;
            thisCol.Reshape(1, GetNumParallelSequences());
            return (int) thisCol.ColumnSlice(streamid, 1).Get00Element();
        }

        /**
        save the last hidden layer activity and output
        */
        void SaveLastStateActity()
        {
            size_t nT = Inputs(0)->GetNumCols();
            size_t outputDim = Inputs(1)->GetNumRows();
            
            // save the hidden activities and output for the next minibatch
            mLastOutput.Resize(outputDim, GetNumParallelSequences());
            mLastState.Resize(outputDim, GetNumParallelSequences());

            for (size_t i = 0; i < GetNumParallelSequences(); i++)
            {
                for (int t = nT - GetNumParallelSequences() + i; t >= 0; t -= GetNumParallelSequences())
                {
                    if (GetSegInfo(t, i) == ((int) MinibatchPackingFlags::None))
                    {
                        mLastOutput.ColumnSlice(i, 1).SetValue(FunctionValues().ColumnSlice(t, 1));
                        mLastState.ColumnSlice(i, 1).SetValue(m_State.ColumnSlice(t, 1));
                        break;
                    }
                }
            }
        }

        virtual void /*ComputationNodeNonLooping::*/EvaluateThisNodeNonLooping() override
        {
            size_t nT = Inputs(0)->GetNumCols();
            size_t outputDim = Inputs(1)->GetNumRows();

            {
                SetDims(outputDim, nT);
                FunctionValues().SetValue(NAN);  // set to this extrem value so, if anything wrong in later procedure, problems can be easily spotted. 
                m_State.Resize(outputDim, nT);
                m_State.SetValue(NAN);  // set to this extrem value so, if anything wrong in later procedure, problems can be easily spotted. 
                m_Gi.Resize(outputDim, nT);
                m_Gi.SetValue(NAN);  // set to this extrem value so, if anything wrong in later procedure, problems can be easily spotted. 
                m_Gf.Resize(outputDim, nT);
                m_Gf.SetValue(NAN);  // set to this extrem value so, if anything wrong in later procedure, problems can be easily spotted. 
                m_Go.Resize(outputDim, nT);
                m_Go.SetValue(NAN);  // set to this extrem value so, if anything wrong in later procedure, problems can be easily spotted. 
                tanhState.Resize(outputDim, nT);
                tanhState.SetValue(NAN);  // set to this extrem value so, if anything wrong in later procedure, problems can be easily spotted. 
                tanhObs.Resize(outputDim, nT);
                tanhObs.SetValue(NAN);  // set to this extrem value so, if anything wrong in later procedure, problems can be easily spotted. 

                if (m_PastState.IsEmpty() || m_PastState.GetNumCols() != GetNumParallelSequences())
                {
                    m_PastState.Resize(outputDim, GetNumParallelSequences());
                    m_PastState.SetValue(m_DefaultState);
                }
                if (m_PastOutput.IsEmpty() || m_PastOutput.GetNumCols() != GetNumParallelSequences())
                {
                    m_PastOutput.Resize(outputDim, GetNumParallelSequences());
                }

#ifdef DEBUG_DECODER
                if (m_PastOutput.IsEmpty() == false)
                    fprintf(stderr, "LSTM node %ls past output norm = %.8e\n", this->NodeName().c_str(), m_PastOutput.FrobeniusNorm());
                if (m_PastState.IsEmpty() == false)
                    fprintf(stderr, "LSTM node %ls past state norm = %.8e\n", this->NodeName().c_str(), m_PastState.FrobeniusNorm());
#endif

                for (size_t timeIdxInSeq = 0; timeIdxInSeq < nT; timeIdxInSeq += GetNumParallelSequences())
                {
                    FrameRange frameRange(m_pMBLayout, timeIdxInSeq);
                    Matrix<ElemType> sliceObs = Inputs(0)->ValueSlice(frameRange/*TODO: delete this:*/.Check(frameRange.t(), GetNumParallelSequences(), m_pMBLayout));
                    Matrix<ElemType> sliceOutput = ValueSlice(frameRange/*TODO: delete this:*/.Check(frameRange.t(), GetNumParallelSequences(), m_pMBLayout));
                    Matrix<ElemType> sliceState = DataSlice(m_State, frameRange/*TODO: delete this:*/.Check(frameRange.t(), GetNumParallelSequences(), m_pMBLayout));

                    Matrix<ElemType> sliceGi = DataSlice(m_Gi, frameRange/*TODO: delete this:*/.Check(frameRange.t(), GetNumParallelSequences(), m_pMBLayout));
                    Matrix<ElemType> sliceGf = DataSlice(m_Gf, frameRange/*TODO: delete this:*/.Check(frameRange.t(), GetNumParallelSequences(), m_pMBLayout));
                    Matrix<ElemType> sliceGo = DataSlice(m_Go, frameRange/*TODO: delete this:*/.Check(frameRange.t(), GetNumParallelSequences(), m_pMBLayout));

                    Matrix<ElemType> sliceTanhState = DataSlice(tanhState, frameRange/*TODO: delete this:*/.Check(frameRange.t(), GetNumParallelSequences(), m_pMBLayout));
                    Matrix<ElemType> sliceTanhInput = DataSlice(tanhObs, frameRange/*TODO: delete this:*/.Check(frameRange.t(), GetNumParallelSequences(), m_pMBLayout));

                    PrepareHistory(timeIdxInSeq, mSlicePrevOutput, mSlicePrevState, FunctionValues(), m_State, m_PastOutput, m_PastState, GetNumParallelSequences(), m_DefaultState, &m_pMBLayout->GetM());

                    EvaluateThisNodeS(Inputs(1)->FunctionValues(), Inputs(2)->FunctionValues(), Inputs(3)->FunctionValues(), Inputs(4)->FunctionValues(),
                            sliceObs, mSlicePrevOutput, mSlicePrevState, sliceOutput, sliceState, sliceGi, sliceGf, sliceGo, sliceTanhState, sliceTanhInput, m_tempMatrix);
                }

                // save the hidden activities and output for the next minibatch
                SaveLastStateActity();

#ifdef DEBUG_DECODER
                if (mLastOutput.IsEmpty() == false)
                    fprintf(stderr, "LSTM node %ls last output norm = %.8e\n", this->NodeName().c_str(), mLastOutput.FrobeniusNorm());
                if (mLastState.IsEmpty() == false)
                    fprintf(stderr, "LSTM node %ls last state norm = %.8e\n", this->NodeName().c_str(), mLastState.FrobeniusNorm());
#endif

#ifdef DEBUG_DECODER
                ElemType tmpnorm = FunctionValues().FrobeniusNorm();
                if (ISCLOSE(tmpnorm, 0.834251, 0.002))
                    fprintf(stderr, "check!");
                fprintf(stderr, "LSTM function norm = %.8e\n", tmpnorm);
                for (size_t i = 0; i < 5; i++)
                    fprintf(stderr, "LSTM input[%d] norm = %.8e ", i, Inputs(i)->FunctionValues().FrobeniusNorm());
                fprintf(stderr, "\n");
#endif

                m_GradientComputed = false;
            }
        }

        /**
        Prepare history for LSTMnode

        This function returns state and output from the previous time instance. For recurrent network, the initial state needs to be set in the case of sentence begining, which is carried over from sentenceBegin. In case of sentence begining, the state activity is set to an initial value. The sentenceBegin has element of ((int) MinibatchPackingFlags::SequenceStart), ((int) MinibatchPackingFlags::None) and ((int) MinibatchPackingFlags::NoInput), which are 0, 1, and -1, respectively. 
        To compute the initial value, we use
        prevState = sentenceBegin * delayedActivation + ~sentenceBegin * initialStateValue
        and ~sentenceBegin is computed as -1*(sentenceBegin - 1), assuming that sentenceBegin is either 0 or 1. For example, when sentenceBegin == 1, ~sentenceBegin == 0. 
        The previous-time output doesn't have initial value, so it is computed as 
        prevOutput = sentenceBegin * pastOutput

        */
        // prepare prevstate and prevoutput
        static void WINAPI PrepareHistory(
            size_t timeIdxInSeq,
            Matrix<ElemType> & slicePrevOutput,
            Matrix<ElemType> & slicePrevState,
            const Matrix<ElemType> & output,
            const Matrix<ElemType> & state,
            const Matrix<ElemType> & pastOutput,
            const Matrix<ElemType> & pastState,
            size_t nsamples, const ElemType & initStateValue, const Matrix<float>* sentenceBegin)
        {
            size_t nRow = pastOutput.GetNumRows();
            size_t nStream = sentenceBegin->GetNumRows();

            assert(nStream == nsamples);

            int utt_t = (int)floor(timeIdxInSeq / nsamples);
            if (slicePrevOutput.IsEmpty() || slicePrevOutput.GetNumRows() != nRow || slicePrevOutput.GetNumCols() != nsamples)
                slicePrevOutput.Resize(nRow, nsamples);
            if (slicePrevState.IsEmpty() || slicePrevState.GetNumRows() != nRow || slicePrevState.GetNumCols() != nsamples)
                slicePrevState.Resize(nRow, nsamples);

            if (sentenceBegin->GetNumRows() != nsamples)
                LogicError("Number of rows should be the same as the number of data streams");

            Matrix<float> colBegin(sentenceBegin->GetDeviceId());
            colBegin.SetValue(sentenceBegin->ColumnSlice(utt_t, 1));
            Matrix<ElemType> colSeg(colBegin.GetDeviceId());
            colSeg.Resize(nStream, nStream);
            // will reset to 0 if sentence begining at a position is 0
            // will keep the output if it is not the sentence begining
            colBegin.InplaceTruncateBottom(((int) MinibatchPackingFlags::SequenceStart));
            colBegin.InplaceTruncateTop(((int) MinibatchPackingFlags::None));
#if 1
            initStateValue; pastState; pastOutput; state; output;
            LogicError("PrepareHistory: finish this");
#else
            // BUGBUG: we need to upcast float to double here
            colSeg.SetDiagonalValue(colBegin);

            Matrix<ElemType> newPrevOutput(colBegin.GetDeviceId());
            Matrix<ElemType> newPrevState(colBegin.GetDeviceId());
            if (utt_t == 0)
            {
                // this is the begining of this minibatch
                Matrix<ElemType>::Multiply(pastOutput.ColumnSlice(0, nsamples), false, colSeg, false, newPrevOutput);
                Matrix<ElemType>::Multiply(pastState.ColumnSlice(0, nsamples), false, colSeg, false, newPrevState);
            }
            else
            {
                // this is in the minibatch
                FrameRange frameRange(timeIdxInSeq, nsamples);
                Matrix<ElemType>::Multiply(DataSlice(output, frameRange/*TODO: delete the next two parameters*/, frameRange.t() - nsamples, nsamples), false, colSeg, false, newPrevOutput);
                Matrix<ElemType>::Multiply(DataSlice(state, frameRange/*TODO: delete the next two parameters*/, frameRange.t() - nsamples, nsamples), false, colSeg, false, newPrevState);
            }

            Base::SetToInitStateValueForResetSeg(sentenceBegin->ColumnSlice(utt_t, 1), nStream, initStateValue, newPrevState);

            slicePrevOutput.ColumnSlice(0, nsamples).SetValue(newPrevOutput);
            slicePrevState.ColumnSlice(0, nsamples).SetValue(newPrevState);
#endif
        }

        // prepare prevstate and prevoutput
        void PrepareThisErrorsBeforeBackProp(
            size_t timeIdxInSeq,
            size_t nT, // number of columns
            Matrix<ElemType> & error,
            Matrix<ElemType> & stateError,
            const Matrix<ElemType>& grdToPrevOutput,
            const Matrix<ElemType>& grdToPrevState,
            const Matrix<ElemType>& obs_error_from_future_minibatch,
            const Matrix<ElemType>& state_error_from_future_minibatch,
            size_t nsamples, const Matrix<float>* sentenceBegin)
        {
            int utt_t = (int)floor(timeIdxInSeq / nsamples);
            int total_utt_t = (int)floor(nT / nsamples);

            error += grdToPrevOutput;
            stateError = grdToPrevState;

            if (m_use_errors_from_future_minibatch)
            {
                for (size_t utt_id = 0; utt_id < nsamples; utt_id++)
                {
                    // if uses errors from future minibatch
                    if ((GetSegInfo(timeIdxInSeq, utt_id) == ((int) MinibatchPackingFlags::None) && utt_t == total_utt_t - 1) // last time 
                        || (utt_t < total_utt_t - 1 && GetSegInfo(timeIdxInSeq, utt_id) == ((int) MinibatchPackingFlags::None) && GetSegInfo(timeIdxInSeq + nsamples, utt_id) == ((int) MinibatchPackingFlags::NoInput)) // future observation is no observation
                        )
                    {
                        error.ColumnSlice(utt_id, 1) += obs_error_from_future_minibatch.ColumnSlice(utt_id, 1);
                        stateError.ColumnSlice(utt_id, 1) += state_error_from_future_minibatch.ColumnSlice(utt_id, 1);
                    }
                }
            }


#if 1
            sentenceBegin;
            LogicError("PrepareThisErrorsBeforeBackProp: finish this");
#else
            Matrix<ElemType> colBegin(sentenceBegin->GetDeviceId());
            colBegin.SetValue(sentenceBegin->ColumnSlice(utt_t, 1));
            colBegin.InplaceTruncateBottom(((int) MinibatchPackingFlags::NoInput));
            colBegin.InplaceTruncateTop(((int) MinibatchPackingFlags::SequenceStart));
            colBegin += fabs((ElemType)((int) MinibatchPackingFlags::NoInput)); // raise this so that -1 -> 0 and therefore 
            Matrix<ElemType> colSeg(colBegin.GetDeviceId());
            colSeg.Resize(nsamples, nsamples);
            colSeg.SetDiagonalValue(colBegin);

            // times the errors with the mask
            Matrix<ElemType> newOutputError(colBegin.GetDeviceId());
            Matrix<ElemType> newStateError(colBegin.GetDeviceId());

            Matrix<ElemType>::Multiply(error, false, colSeg, false, newOutputError);
            Matrix<ElemType>::Multiply(stateError, false, colSeg, false, newStateError);
            
            error.ColumnSlice(0, nsamples).SetValue(newOutputError);
            stateError.ColumnSlice(0, nsamples).SetValue(newStateError);
#endif
        }

        // prepare prevstate and prevoutput
        static void WINAPI PrepareErrors(
            size_t timeIdxInSeq,
            Matrix<ElemType> & errors,
            Matrix<ElemType> & stateError,
            size_t nsamples, const Matrix<float>* sentenceBegin)
        {
            int utt_t = (int)floor(timeIdxInSeq / nsamples);
            Matrix<ElemType> colBegin(sentenceBegin->GetDeviceId());
#if 1
            errors; stateError; utt_t;
            LogicError("PrepareErrors: finish this");
#else
            colBegin.SetValue(sentenceBegin->ColumnSlice(utt_t, 1));
            // will reset to 0 if sentence begining at a posiiton is 0
            // will keep the output if it is not the sentence begining
            colBegin.InplaceTruncateBottom(((int) MinibatchPackingFlags::SequenceStart));
            colBegin.InplaceTruncateTop(((int) MinibatchPackingFlags::None));

            Matrix<ElemType> colSeg(colBegin.GetDeviceId());
            colSeg.Resize(nsamples, nsamples);
            colSeg.SetDiagonalValue(colBegin);

            // times the errors with the mask
            Matrix<ElemType> newOutputError(colBegin.GetDeviceId());
            Matrix<ElemType> newStateError(colBegin.GetDeviceId());

            Matrix<ElemType>::Multiply(errors, false, colSeg, false, newOutputError);
            Matrix<ElemType>::Multiply(stateError, false, colSeg, false, newStateError);

            errors.ColumnSlice(0, nsamples).SetValue(newOutputError);
            stateError.ColumnSlice(0, nsamples).SetValue(newStateError);
#endif
        }

        /*TODO: merge with call site*/void EvaluateThisNodeS(
            const Matrix<ElemType>& mInputGate,
            const Matrix<ElemType> &mForgetGate, const Matrix<ElemType> &mOutputGate,
            const Matrix<ElemType> &mCellWgt,
            const Matrix<ElemType> &obs,
            const Matrix<ElemType>& prevOutput,
            const Matrix<ElemType>& prevState,
            Matrix<ElemType> &output,
            Matrix<ElemType> &state,
            Matrix<ElemType> &gi,
            Matrix<ElemType> &gf,
            Matrix<ElemType> &go,
            Matrix<ElemType> &tanhState,
            Matrix<ElemType> &tanhObs,
            Matrix<ElemType> &tmp)
        {
            int inputDim = obs.GetNumRows();
            int outputDim = mOutputGate.GetNumRows();

            // for input gate
            Matrix<ElemType>::Multiply(mInputGate.ColumnSlice(1, inputDim), false, obs, false, gi);
            Matrix<ElemType>::MultiplyAndAdd(mInputGate.ColumnSlice(1 + inputDim, outputDim), false, prevOutput, false, gi);
            gi += mInputGate.ColumnSlice(0, 1);
            tmp = prevState;
            tmp.ColumnElementMultiplyWith(mInputGate.ColumnSlice(1 + inputDim + outputDim, 1));
            gi += tmp;
            gi.AssignSigmoidOf(gi);

            // for forget gate
            Matrix<ElemType>::Multiply(mForgetGate.ColumnSlice(1, inputDim), false, obs, false, gf);
            Matrix<ElemType>::MultiplyAndAdd(mForgetGate.ColumnSlice(1 + inputDim, outputDim), false, prevOutput, false, gf);
            gf += mForgetGate.ColumnSlice(0, 1);
            tmp = prevState;
            tmp.ColumnElementMultiplyWith(mForgetGate.ColumnSlice(1 + inputDim + outputDim, 1));
            gf += tmp;
            gf.AssignSigmoidOf(gf);

            // for cell state
            Matrix<ElemType>::Multiply(mCellWgt.ColumnSlice(1, inputDim), false, obs, false, state);
            Matrix<ElemType>::MultiplyAndAdd(mCellWgt.ColumnSlice(1 + inputDim, outputDim), false, prevOutput, false, state);
            state += mCellWgt.ColumnSlice(0, 1);
#ifdef DEBUG_DECODER
//            fprintf(stderr, "W_xc norm = %.8e\n", mCellWgt.ColumnSlice(1, inputDim).FrobeniusNorm());
//            fprintf(stderr, "W_hc norm = %.8e\n", mCellWgt.ColumnSlice(1 + inputDim, outputDim).FrobeniusNorm());
//            fprintf(stderr, "b_c norm = %.8e\n", mCellWgt.ColumnSlice(0, 1).FrobeniusNorm());
#endif
            tanhObs.AssignTanhOf(state);
            state.AssignElementProductOf(gi, tanhObs);
            state.AddElementProductOf(gf, prevState);

            // for output gate
            Matrix<ElemType>::Multiply(mOutputGate.ColumnSlice(1, inputDim), false, obs, false, go);
            Matrix<ElemType>::MultiplyAndAdd(mOutputGate.ColumnSlice(1 + inputDim, outputDim), false, prevOutput, false, go);
            go += mOutputGate.ColumnSlice(0, 1);
            tmp = state;
            tmp.ColumnElementMultiplyWith(mOutputGate.ColumnSlice(1 + inputDim + outputDim, 1));
            go += tmp;
            go.AssignSigmoidOf(go);

            // to return output
            tanhState.AssignTanhOf(state);
            output.AssignElementProductOf(go, tanhState);
        }


        // input(0) : child with dimension [inputdim x T]
        // input(1) : input gate [outputdim x [inputdim + outputdim + 2]] bi, Wxi, Whi, Wci
        // input(2) : forget gate [outputdim x [inputdim + outputdim + 2]] for bf, Wxf, Whf, Wcf
        // input(3) : output gate [outputdim x [inputdim + outputdim + 2]] for bo, Wxo, Who, and Wco
        // input(4) : memory cell weight [outputdim x [inputdim + outputdim + 1]] for bc, Wxc, and Whc 
        // output : dimension [outputdim x T]
        virtual void /*ComputationNodeBase::*/Validate(bool isFinalValidationPass) override
        {
            Base::Validate(isFinalValidationPass);

            InferMBLayoutFromInputsForStandardCase();
            InferImageDimsFromInputs();

            if (Inputs(0)->FunctionValues().GetMatrixType() == SPARSE)
                LogicError("LSTMNode: input to LSTM has to be dense matrix. Consider adding a project layer using lookuptable before LSTM node. ");

#if 0
            // TODO: use dynamic_pointer_cast instead
            if (Inputs(1)->OperationName() != OperationNameOf(LearnableParameter) ||
                Inputs(2)->OperationName() != OperationNameOf(LearnableParameter) ||
                Inputs(3)->OperationName() != OperationNameOf(LearnableParameter) ||
                Inputs(4)->OperationName() != OperationNameOf(LearnableParameter))
                LogicError("LSTM validation: need to have learnable parameters ");
#endif

            //if (Inputs(0)->GetNumRows() == 0)
            //    LogicError("LSTM validation: input size is zero!");

            //if (Inputs(1)->GetNumRows() == 0 ||
            //    Inputs(2)->GetNumRows() == 0 ||
            //    Inputs(3)->GetNumRows() == 0 ||
            //    Inputs(4)->GetNumRows() == 0)
            //    LogicError("LSTM validation : parameter size is zero!");

            size_t nindim = Inputs(0)->GetNumRows();
            size_t noutdim = Inputs(1)->GetNumRows();
            size_t nT = Inputs(0)->GetNumCols();
            size_t nCol = nindim + noutdim + 2;
            if (isFinalValidationPass)
            {
                if (Inputs(1)->GetNumCols() != nCol)
                {
                    LogicError("LSTM validation : dimension mismatched between child and inputGate");
                }
                if (Inputs(2)->GetNumCols() != nCol)
                {
                    LogicError("LSTM validation : dimension mismatched between child and forgetGate");
                }
                if (Inputs(3)->GetNumCols() != nCol)
                {
                    LogicError("LSTM validation : dimension mismatched between child and outputGate");
                }

                if (noutdim != Inputs(2)->GetNumRows() ||
                    noutdim != Inputs(3)->GetNumRows() ||
                    noutdim != Inputs(4)->GetNumRows())
                {
                    LogicError("LSTM validation: output dimension mismatched!");
                }
            }

            SetDims(noutdim, nT);
            FunctionValues().SetValue(NAN);  // set to this extrem value so, if anything wrong in later procedure, problems can be easily spotted. 
        }

        bool UnitTest()
        {
            {
                size_t nT = 3;
                size_t nInput = 2;
                size_t nHidden = 3;
                size_t nOutput = 3;

                // backup 
                Matrix<ElemType> f0(m_deviceId), f1(m_deviceId), f2(m_deviceId), f3(m_deviceId), f4(m_deviceId), func(m_deviceId), f5(m_deviceId);
                Matrix<ElemType> target(m_deviceId);
                Matrix<ElemType> giWeight, ghWeight, goWeight;
                ElemType initStateValue = m_DefaultState;
                auto pMBLayout = make_shared<MBLayout>();
                pMBLayout->Init(1, nT, true);
                //Matrix<float> & boundary = pMBLayout->m_sentenceBoundaryFlags;
                //vector<MinibatchPackingFlags> & minibatchPackingFlags = pMBLayout->m_minibatchPackingFlags;
                //boundary.ColumnSlice(0, 1).SetValue(((int) MinibatchPackingFlags::SequenceStart));
                //minibatchPackingFlags[1] = MinibatchPackingFlags::SequenceStart;
                pMBLayout->Set(0, 1, MinibatchPackingFlags::SequenceStart); // TODO: strange--start at frame[1] instead of [0]?
                Base::LinkToMBLayout(pMBLayout);

                f0 = Inputs(0)->FunctionValues();
                f1 = Inputs(1)->FunctionValues();
                f2 = Inputs(2)->FunctionValues();
                f3 = Inputs(3)->FunctionValues();
                f4 = Inputs(4)->FunctionValues();
                func = FunctionValues();

                target.Resize(nOutput, nT);
                for (size_t i = 0; i < nT; i++)
                    target(0, i) = 1;

                Inputs(0)->SetDims(nInput, nT);
                Inputs(0)->FunctionValues().SetValue(ConstOnes(nInput, nT, m_deviceId));
                Inputs(0)->FunctionValues().SetValue((ElemType)0.1);
                Inputs(1)->SetDims(nHidden, nInput + nOutput + 2);
                Inputs(1)->FunctionValues().SetValue((ElemType)0.1);
                Inputs(2)->SetDims(nHidden, nInput + nHidden + 2);
                Inputs(2)->FunctionValues().SetValue((ElemType)0.1);
                Inputs(3)->SetDims(nOutput, nInput + nHidden + 2);
                Inputs(3)->FunctionValues().SetValue((ElemType)0.1);
                Inputs(4)->SetDims(nOutput, nHidden + nInput + 1);
                Inputs(4)->FunctionValues().SetValue((ElemType)0.1);
                SetDims(nOutput, nT);

                m_DefaultState = 0.0;
                EvaluateThisNode(FrameRange(m_pMBLayout));

                // check with expected values
                if (!ISCLOSE(FunctionValues()(0, 0), 0.0335975, EPSILON) ||
                    !ISCLOSE(FunctionValues()(0, 1), 0.05485132, EPSILON) ||
                    !ISCLOSE(FunctionValues()(0, 2), 0.06838435, EPSILON) ||
                    !(FunctionValues()(0, 0) == FunctionValues()(1, 0)))
                    throw("LSTMNode forward computation error");

                
                    FunctionValues().TransferToDeviceIfNotThere( m_deviceId, true);

                GradientValues().Resize(nOutput, nT);
                GradientValues().SetValue(1.0);
                for (size_t i = 0; i < 5; i++)
                {
                    Inputs(i)->GradientValues().Resize(Inputs(i)->GetNumRows(), Inputs(i)->GetNumCols());
                    Inputs(i)->GradientValues().SetValue(0);
                }
                for (size_t i = 0; i < 5; i++)
                    ComputeInputPartial(i, FrameRange(m_pMBLayout));

                // check with expected values
                if (!ISCLOSE(Inputs(1)->GradientValues()(0, 0), 0.07843818, EPSILON) // bi
                    || !ISCLOSE(Inputs(1)->GradientValues()(0, 1), 0.00784382, EPSILON)  // Wxi
                    || !ISCLOSE(Inputs(1)->GradientValues()(0, 3), 0.00192997, EPSILON)  // Whi
                    || !ISCLOSE(Inputs(1)->GradientValues()(0, 6), 0.00362767, EPSILON)  // Wci
                    )
                    throw("LSTMNode gradient error on input gates");
                if (!ISCLOSE(Inputs(2)->GradientValues()(0, 0), 0.02738655, EPSILON)  // bf
                    || !ISCLOSE(Inputs(2)->GradientValues()(0, 1), 0.00273866, EPSILON)  // Wxf
                    || !ISCLOSE(Inputs(2)->GradientValues()(0, 3), 0.00120922, EPSILON)  // Whf
                    || !ISCLOSE(Inputs(2)->GradientValues()(0, 6), 0.00227184, EPSILON)  // Wcf
                    )
                    throw("LSTMNode gradient error on forget gates");
                if (!ISCLOSE(Inputs(3)->GradientValues()(0, 0), 0.07801557, EPSILON)  // bo
                    || !ISCLOSE(Inputs(3)->GradientValues()(0, 1), 0.00780156, EPSILON)  // Wxo
                    || !ISCLOSE(Inputs(3)->GradientValues()(0, 3), 0.00268089, EPSILON)  // Who
                    || !ISCLOSE(Inputs(3)->GradientValues()(0, 6), 0.00809852, EPSILON)  // Wco
                    )
                    throw("LSTMNode gradient error on output gates");
                if (!ISCLOSE(Inputs(4)->GradientValues()(0, 0), 1.3075038, EPSILON)  // bc
                    || !ISCLOSE(Inputs(4)->GradientValues()(0, 1), 0.13075038, EPSILON)  // Wxc
                    || !ISCLOSE(Inputs(4)->GradientValues()(0, 3), 0.03080355, EPSILON)  // Whc
                    )
                    throw("LSTMNode gradient error on memory cells");

                for (size_t i = 0; i < 5; i++)
                {
                    
                        Inputs(i)->GradientValues().TransferToDeviceIfNotThere( m_deviceId, true);
                }
                m_DefaultState = initStateValue;
            }

            fprintf(stderr, "LSTMNode unit test passed!\n");
            return true;
        }

        virtual void InferImageDimsFromInputs()
        {
            InferImageDimsFromInput(1, false);
        }

        virtual void DumpNodeInfo(const bool printValues, File& fstream) const override
        {
            Base::DumpNodeInfo(printValues, fstream);
            fstream << L"Input[Width:" << m_inputDim << L"]  \n" ; 
            fstream << L"Hidden[Width:" << m_outputDim << L"]    Output[Width:" << m_outputDim << L"]  \n";
        }
    public:
        bool GetHistory(Matrix<ElemType>& hist, bool bLastTime)
        {
            size_t tRow = m_PastOutput.GetNumRows();
            size_t tCol = m_PastOutput.GetNumCols();
            size_t rCol = m_PastState.GetNumCols();

            DEVICEID_TYPE device = hist.GetDeviceId();
            hist.TransferFromDeviceToDevice(device, m_deviceId, true);
            hist.Resize(tRow, tCol + rCol);

            if (bLastTime)
            {
                hist.ColumnSlice(0, tCol).SetValue(mLastOutput);
                hist.ColumnSlice(tCol, rCol).SetValue(mLastState);
            }
            else{
                hist.ColumnSlice(0, tCol).SetValue(m_PastOutput);
                hist.ColumnSlice(tCol, rCol).SetValue(m_PastState);
            }

            hist.TransferFromDeviceToDevice(m_deviceId, device, true);
            return true;
        }

        void SetHistory(const Matrix<ElemType>& hist)
        {
            size_t tRow = hist.GetNumRows();
            size_t tCol = hist.GetNumCols();
            size_t eCols = tCol / 2;

            DEVICEID_TYPE device = hist.GetDeviceId();
            hist.TransferFromDeviceToDevice(device, m_deviceId, true);

            m_PastOutput.Resize(tRow, eCols);
            m_PastState.Resize(tRow, eCols);
            m_PastOutput.SetValue(hist.ColumnSlice(0, eCols));
            m_PastState.SetValue(hist.ColumnSlice(eCols, eCols));

            hist.TransferFromDeviceToDevice(m_deviceId, device, true);
        }

        virtual void GetErrorsToPreviousMinibatch(Matrix<ElemType>& hist)
        {
            size_t tRow = m_obs_error_from_future_minibatch.GetNumRows();
            size_t tCol = m_obs_error_from_future_minibatch.GetNumCols();
            size_t rCol = m_state_error_from_future_minibatch.GetNumCols();

            DEVICEID_TYPE device = hist.GetDeviceId();

            hist.TransferFromDeviceToDevice(device, m_deviceId, true);
            hist.Resize(tRow, tCol + rCol);

            hist.ColumnSlice(0, tCol).SetValue(m_obs_error_from_future_minibatch);
            hist.ColumnSlice(tCol, rCol).SetValue(m_state_error_from_future_minibatch);

            hist.TransferFromDeviceToDevice(m_deviceId, device, true);
        }

        virtual void SetErrorsFromFutureMinibatch(Matrix<ElemType>& hist)
        {
            size_t tCol = hist.GetNumCols();
            size_t rCol = tCol / 2;

            DEVICEID_TYPE device = hist.GetDeviceId();

            hist.TransferFromDeviceToDevice(device, m_deviceId, true);

            m_obs_error_from_future_minibatch.SetValue(hist.ColumnSlice(0, rCol));
            m_state_error_from_future_minibatch.SetValue(hist.ColumnSlice(rCol, rCol));

            m_use_errors_from_future_minibatch = true;

            hist.TransferFromDeviceToDevice(m_deviceId, device, true);
        }

    protected:
        size_t m_inputDim;
        size_t m_outputDim;

        Matrix<ElemType> m_State;  // hidden state activity
        Matrix<ElemType> m_PastState; // state activity in the previous minibatch
        Matrix<ElemType> m_PastOutput; // output in the previou minibatch 

        Matrix<ElemType> mLastState; // last state activity 
        Matrix<ElemType> mLastOutput; // last output 

        Matrix<ElemType> m_Gi;     // input gate activity
        Matrix<ElemType> m_Gf;     // forget gate activity
        Matrix<ElemType> m_Go;     // output gate activity

        Matrix<ElemType> grdToObs, grdToInputGate, grdToForgetGate, grdToOutputGate, grdToCellWgt;
        Matrix<ElemType> tanhState, tanhObs;

        Matrix<ElemType> m_tempMatrix; // temp matrix for speed-up

        bool     m_GradientComputed; // true if LSTM node has computed gradients, set to false if forward computation is just finished 

        Matrix<ElemType> mSlicePrevOutput, mSlicePrevState;

        Matrix<ElemType> grdBeforeInputGate, grdBeforeForget, grdBeforeGo, grdToCell, grdBeforeTanhInputGate;

    public:
        // errors from future minibatch
        Matrix<ElemType> m_obs_error_from_future_minibatch;
        Matrix<ElemType> m_state_error_from_future_minibatch;
        bool m_use_errors_from_future_minibatch;

        ElemType m_DefaultState;

    };

    template class LSTMNode<float>;
    template class LSTMNode<double>;

}}}<|MERGE_RESOLUTION|>--- conflicted
+++ resolved
@@ -32,13 +32,12 @@
     {
         public:
             DelayedValueNodeState(int deviceID) :
-<<<<<<< HEAD
-                m_cachedActivity((size_t)0, (size_t)0, deviceID),
-                m_delayedActivationMBLayout(nullptr), m_isEmpty(true)
-=======
-                m_cachedActivity((size_t)0, (size_t)0, deviceID), m_delayedActivationMBLayout(nullptr), m_isEmpty(true)
->>>>>>> 49b13b27
-            { }
+                m_cachedActivity((size_t)0, (size_t)0, deviceID), 
+                m_delayedActivationMBLayout(nullptr), 
+                m_isEmpty(true)
+            {
+
+            }
             void CacheDelayedMBLayout(const MBLayoutPtr& pMBLayout)
             {
                 m_delayedActivationMBLayout = make_shared<MBLayout>();
@@ -61,10 +60,7 @@
             {
                 return m_cachedActivity; 
             }
-<<<<<<< HEAD
             ~DelayedValueNodeState(){}
-=======
->>>>>>> 49b13b27
             
         protected:
             Matrix<ElemType>    m_cachedActivity; // 1 column per parallel sequence 
@@ -410,12 +406,8 @@
         //========================================
         // implement the IStateFulNode interface
         //========================================
-<<<<<<< HEAD
-        virtual NodeStatePtr ExportState() override 
-=======
-
-        virtual NodeStatePtr ExportState() override
->>>>>>> 49b13b27
+
+        virtual NodeStatePtr ExportState()
         {
             NodeStatePtr pExportedState;
             size_t nT = m_pMBLayout->GetNumTimeSteps();
