//
// Copyright (c) Microsoft. All rights reserved.
// Licensed under the MIT license. See LICENSE.md file in the project root for full license information.
//

#define _CRT_SECURE_NO_WARNINGS
#define _SCL_SECURE_NO_WARNINGS

#include <numeric>
#include "SampleModePacker.h"
#include "ElementTypeUtils.h"
#include "CommonMatrix.h"

typedef CPUSPARSE_INDEX_TYPE IndexType;

namespace Microsoft { namespace MSR { namespace CNTK {

void StreamBuffer::Allocate(MemoryProviderPtr memoryProvider, size_t capacity)
{
    m_capacity = capacity;
    m_data.reset(
        reinterpret_cast<char*>(memoryProvider->Alloc(1, capacity)),
        [memoryProvider](char* p)
    {
        memoryProvider->Free(p);
    });
    Reset();
}


void StreamBuffer::Reset()
{
    // This is only really needed in the sparse to dense case.
    // In all other case we fill up the whole buffer (up to the
    // required size = matrix size).
    auto ptr = m_data.get();
    std::fill(ptr, ptr + m_capacity, 0);
}


SampleModePacker::SampleModePacker(
    MemoryProviderPtr memoryProvider,
    TransformerPtr transformer,
    size_t minibatchSize,
    const std::vector<StreamDescriptionPtr>& streams) : m_transformer(transformer),
                                                        m_minibatchSize(minibatchSize),
                                                        m_numberOfStreams(streams.size()),
                                                        m_outputStreams(streams),
                                                        m_memoryProvider(memoryProvider)
{
    m_inputStreams = m_transformer->GetStreamDescriptions();
    assert(m_inputStreams.size() == m_numberOfStreams);
    assert(m_minibatchSize > 0);

    m_streamBuffers.resize(m_numberOfStreams);
    for (int i = 0; i < m_numberOfStreams; ++i)
    {
        const auto& stream = m_outputStreams[i];
        // Input and output should match in everything except for sparse/dense.
        assert(stream->m_elementType == ElementType::tfloat || stream->m_elementType == ElementType::tdouble);
        assert(stream->m_name == m_inputStreams[i]->m_name);
        assert(stream->m_id == m_inputStreams[i]->m_id);
        assert(GetSampleSize(m_inputStreams[i]) == GetSampleSize(stream));


        if (m_inputStreams[i]->m_storageType == StorageType::dense &&
            stream->m_storageType == StorageType::sparse_csc) 
        {
            RuntimeError("Dense to sparse re-packing requested for stream '%ls' is not supported.", 
                stream->m_name.c_str());
        }
    }
}

Minibatch SampleModePacker::ReadMinibatch()
{
    auto sequences = m_transformer->GetNextSequences(m_minibatchSize);
    const auto& batch = sequences.m_data;

<<<<<<< HEAD
    Minibatch minibatch;
    minibatch.m_endOfEpoch = sequences.m_endOfEpoch;

    if (batch.size() == 0)
=======
    Minibatch minibatch(sequences.m_endOfEpoch);
    if (sequences.m_data.empty())
    {
        return minibatch;
    }

    assert(m_streamBuffers.size() == sequences.m_data.size());

    // For each sequence iterating thru all the streams with this sequence id and copying to the buffer.
    for (size_t streamIndex = 0; streamIndex < sequences.m_data.size(); streamIndex++)
>>>>>>> 79f53493
    {
        const auto& streamSequences = sequences.m_data[streamIndex];
        // Iterating for sequences inside the batch of sequences.
        for (size_t sequenceIndex = 0; sequenceIndex < sequences.m_data[streamIndex].size(); ++sequenceIndex)
        {
            CopySequenceToBuffer(streamSequences[sequenceIndex], streamIndex, sequenceIndex);
        }
    }

<<<<<<< HEAD
    for (int streamIndex = 0; streamIndex < m_numberOfStreams; ++streamIndex)
    {
        const auto& type = m_outputStreams[streamIndex]->m_storageType;
        auto layout = (type == StorageType::dense) ?
            PackDenseStream(batch, streamIndex) : PackSparseStream(batch, streamIndex);

        auto& buffer = m_streamBuffers[streamIndex];
=======
    // Creating output minibatch with shared layout between all streams.
    m_minibatchLayout->InitAsFrameMode(sequences.m_data.front().size());
    for (int i = 0; i < m_outputStreams.size(); ++i)
    {
        auto stream = std::make_shared<StreamMinibatch>();
        stream->m_data = m_streamBuffers[i].get();
        stream->m_dataSize = sequences.m_data[i].size() * GetSampleSize(m_outputStreams[i]);
        stream->m_layout = m_minibatchLayout;
>>>>>>> 79f53493


        auto streamMinibatch = std::make_shared<StreamMinibatch>();
        streamMinibatch->m_data = buffer.m_data.get();
        // TODO: m_dataSize not really used and can be removed.
        // streamMinibatch->m_dataSize = buffer.m_size;
        streamMinibatch->m_layout = layout;

        minibatch.m_data.push_back(streamMinibatch);
    }

    return minibatch;
}

size_t SampleModePacker::GetSampleSize(StreamDescriptionPtr stream)
{
    assert(stream != nullptr);
    size_t elementSize = GetSizeByType(stream->m_elementType);
    return stream->m_sampleLayout->GetNumElements() * elementSize;
}

<<<<<<< HEAD

size_t SampleModePacker::GetMaxSequenceLength(const SequenceBatch& batch, size_t streamIndex)
{
    size_t maxLength = 0;
    const StorageType type = m_inputStreams[streamIndex]->m_storageType;
    for (const auto& sequences : batch)
    {
        const auto& sequence = sequences[streamIndex];
        size_t numSamples = 0;
        if (type == StorageType::dense)
        {
            const auto& denseSequence = reinterpret_cast<const DenseSequenceData&>(*sequence);
            numSamples = denseSequence.m_numberOfSamples;
        }
        else
        {
            const auto& sparseSequence = reinterpret_cast<const SparseSequenceData&>(*sequence);
            numSamples = sparseSequence.m_indices.size();
        }

        maxLength = max(maxLength, numSamples);
    }
    return maxLength;
}


MBLayoutPtr SampleModePacker::PackDenseStream(const SequenceBatch& batch, size_t streamIndex)
{
    assert(m_outputStreams[streamIndex]->m_storageType == StorageType::dense);
=======
void SampleModePacker::CopySequenceToBuffer(SequenceDataPtr sample, size_t streamIndex, size_t sampleIndex)
{
    // In framemode sequence just contains a single sample.
    size_t sampleSize = GetSampleSize(m_inputStreams[streamIndex]);
    auto sampleData = reinterpret_cast<const char*>(sample->m_data);
>>>>>>> 79f53493

    const auto& stream = m_inputStreams[streamIndex];
    auto& buffer = m_streamBuffers[streamIndex];
    size_t sampleSize = GetSampleSize(stream);
    auto elementSize = GetSizeByType(stream->m_elementType);
    size_t maxSequenceLength = GetMaxSequenceLength(batch, streamIndex);
    size_t numSequences = batch.size();
    size_t requiredSize = sampleSize * maxSequenceLength * numSequences;

    if (buffer.m_capacity < requiredSize)
    {
        buffer.Allocate(m_memoryProvider, requiredSize);
    }
    else
    {
        buffer.Reset();
    }

    auto mbLayout = std::make_shared<MBLayout>();
    mbLayout->Init(numSequences, maxSequenceLength);

    for (size_t sequenceIndex = 0; sequenceIndex < numSequences; ++sequenceIndex)
    {
        assert(m_numberOfStreams == batch[sequenceIndex].size());

        // it'd be nicer if all sequences from a particular stream were
        // stored in a single vector, i.e. sequence = batch[streamIndex][sequenceIndex]
        // In which case, there's actually no need to pass the whole batch 
        // inside this method
        const auto& sequence = batch[sequenceIndex][streamIndex];
        char* source = reinterpret_cast<char*>(sequence->m_data);
        size_t numSamples = 0;

        if (stream->m_storageType == StorageType::dense)
        {
            const auto& denseSequence = reinterpret_cast<DenseSequenceData&>(*sequence);
            numSamples = denseSequence.m_numberOfSamples;
            char* destination = buffer.m_data.get() + sequenceIndex * sampleSize;
            for (size_t sampleIndex = 0; sampleIndex < numSamples; ++sampleIndex)
            {
                assert(destination <= buffer.m_data.get() + buffer.m_capacity - sampleSize);
                std::copy(source, source + sampleSize, destination);
                source += sampleSize;
                destination += numSequences * sampleSize;                
            }           
        }
        else if (stream->m_storageType == StorageType::sparse_csc)
        {
            const auto& sparseSequence = reinterpret_cast<SparseSequenceData&>(*sequence);
            numSamples = sparseSequence.m_indices.size();
            char* destination = buffer.m_data.get() + sequenceIndex * sampleSize;

            // Copy the non zero data to the buffer.
            for (size_t sampleIndex = 0; sampleIndex < numSamples; ++sampleIndex)
            {
                const auto& indices = sparseSequence.m_indices[sampleIndex];
                size_t nonZeroCount = indices.size();
                for (size_t nonZeroIndex = 0; nonZeroIndex < nonZeroCount; ++nonZeroIndex)
                {
                    size_t rowIndex = indices[nonZeroIndex];
                    size_t offset = rowIndex * elementSize;
                    assert(offset < sampleSize);
                    char* from = source + nonZeroIndex * elementSize;
                    char* to = destination + offset;
                    std::copy(from, from + elementSize, to);
                }
                source += sampleSize;
                destination += numSequences * sampleSize;
            }
        }
        else 
        {
            RuntimeError("Storage type %d is not supported.", (int)stream->m_storageType);
        }

        // We don't do any packing per se, instead we create MB with 
        // the the number of parallel sequences equal to the number of 
        // Sequences in the batch.
        mbLayout->AddSequence(NEW_SEQUENCE_ID, sequenceIndex, 0, numSamples);
        if (numSamples < maxSequenceLength)
        {
            mbLayout->AddGap(sequenceIndex, numSamples, maxSequenceLength);
        }
    }
    return mbLayout;
}

MBLayoutPtr SampleModePacker::PackSparseStream(const SequenceBatch& batch, size_t streamIndex)
{
    assert(m_outputStreams[streamIndex]->m_storageType == StorageType::sparse_csc);

    const auto& stream = m_inputStreams[streamIndex];

    assert(stream->m_storageType == StorageType::sparse_csc);

    auto& buffer = m_streamBuffers[streamIndex];
    
    auto elementSize = GetSizeByType(stream->m_elementType);

    auto mbLayout = std::make_shared<MBLayout>();

    size_t maxSequenceLength = GetMaxSequenceLength(batch, streamIndex);

    // TODO: need to figure out how to pack sparse sequences in the non-frame mode.
    assert(maxSequenceLength == 1); 

    size_t numSequences = batch.size();

    mbLayout->Init(numSequences, maxSequenceLength);

    size_t nnzCount = 0;
    vector<IndexType> sparseRowIndices;
    vector<IndexType> sparseColumnIndices;
    vector<size_t> perSequenceNonZeroCounts;

    sparseColumnIndices.push_back(0);
    // This whole thing will disappear, once SparseSequenceData is refactored 
    // to contain nnz and proper type (int32_t) for the indices.
    for (const auto& sequences : batch) {
        const auto& sequence = sequences[streamIndex];
        const auto& sparseSequence = reinterpret_cast<const SparseSequenceData&>(*sequence);

        size_t nnz = 0;
        for (const auto& sampleIndices : sparseSequence.m_indices)
        {
            for (const size_t& index : sampleIndices)
            {
                sparseRowIndices.push_back(static_cast<IndexType>(index));
            }
            nnz += sampleIndices.size();
            sparseColumnIndices.push_back(static_cast<IndexType>(sparseRowIndices.size()));
        }
        perSequenceNonZeroCounts.push_back(nnz);
        nnzCount += nnz;
    }

    assert(nnzCount == sparseRowIndices.size());

    // size of nnz type + nnz * (size of the element type) + nnz * (size of the row index type) + 
    // number of columns * (size of the column index type). 
    size_t requiredSize =
        sizeof(nnzCount) +
        nnzCount * (elementSize + sizeof(IndexType)) +
        sizeof(IndexType) * sparseColumnIndices.size();
    
    if (buffer.m_capacity < requiredSize)
    {
        buffer.Allocate(m_memoryProvider, requiredSize);
    }
    else
    {
        buffer.Reset();
    }
    const char* source = reinterpret_cast<char*>(&nnzCount);
    char* destination = buffer.m_data.get();
    // insert the nnzCount as the first element in the buffer.
    std::copy(source, source + sizeof(nnzCount), destination);

    destination += sizeof(nnzCount);

    for (size_t sequenceIndex = 0; sequenceIndex < numSequences; ++sequenceIndex)
    {
        assert(m_numberOfStreams == batch[sequenceIndex].size());

        // it'd be nicer if all sequences from a particular stream were
        // stored in a single vector, i.e. sequence = batch[streamIndex][sequenceIndex]
        // In which case, there's actually no need to pass the whole batch 
        // inside this metod
        const auto& sequence = batch[sequenceIndex][streamIndex];
        auto data = reinterpret_cast<const char*>(sequence->m_data);

        size_t numSamples = 0;

        const auto& sparseSequence = reinterpret_cast<SparseSequenceData&>(*sequence);
        numSamples = sparseSequence.m_indices.size();
        size_t size = perSequenceNonZeroCounts[sequenceIndex] * elementSize;
        std::copy(data, data + size, destination);
        destination += size;
        // We don't do any packing per se, instead we create MB with 
        // the number of parallel sequences equal to the number of 
        // Sequences in the batch.
        mbLayout->AddSequence(NEW_SEQUENCE_ID, sequenceIndex, 0, numSamples);
        if (numSamples < maxSequenceLength)
        {
            mbLayout->AddGap(sequenceIndex, numSamples, maxSequenceLength);
        }
    }

    assert(buffer.m_data.get() + sizeof(nnzCount) + nnzCount * elementSize == destination);

    size_t size = nnzCount * sizeof(IndexType);
    source = reinterpret_cast<const char*>(sparseRowIndices.data());
    std::copy(source, source + size, destination);
    destination += size;

    size = sizeof(IndexType) * (sparseColumnIndices.size());
    source = reinterpret_cast<const char*>(sparseColumnIndices.data());
    std::copy(source, source + size, destination);

    return mbLayout;
}
} } }<|MERGE_RESOLUTION|>--- conflicted
+++ resolved
@@ -77,33 +77,12 @@
     auto sequences = m_transformer->GetNextSequences(m_minibatchSize);
     const auto& batch = sequences.m_data;
 
-<<<<<<< HEAD
-    Minibatch minibatch;
-    minibatch.m_endOfEpoch = sequences.m_endOfEpoch;
-
-    if (batch.size() == 0)
-=======
     Minibatch minibatch(sequences.m_endOfEpoch);
-    if (sequences.m_data.empty())
+    if (batch.empty())
     {
         return minibatch;
     }
 
-    assert(m_streamBuffers.size() == sequences.m_data.size());
-
-    // For each sequence iterating thru all the streams with this sequence id and copying to the buffer.
-    for (size_t streamIndex = 0; streamIndex < sequences.m_data.size(); streamIndex++)
->>>>>>> 79f53493
-    {
-        const auto& streamSequences = sequences.m_data[streamIndex];
-        // Iterating for sequences inside the batch of sequences.
-        for (size_t sequenceIndex = 0; sequenceIndex < sequences.m_data[streamIndex].size(); ++sequenceIndex)
-        {
-            CopySequenceToBuffer(streamSequences[sequenceIndex], streamIndex, sequenceIndex);
-        }
-    }
-
-<<<<<<< HEAD
     for (int streamIndex = 0; streamIndex < m_numberOfStreams; ++streamIndex)
     {
         const auto& type = m_outputStreams[streamIndex]->m_storageType;
@@ -111,21 +90,10 @@
             PackDenseStream(batch, streamIndex) : PackSparseStream(batch, streamIndex);
 
         auto& buffer = m_streamBuffers[streamIndex];
-=======
-    // Creating output minibatch with shared layout between all streams.
-    m_minibatchLayout->InitAsFrameMode(sequences.m_data.front().size());
-    for (int i = 0; i < m_outputStreams.size(); ++i)
-    {
-        auto stream = std::make_shared<StreamMinibatch>();
-        stream->m_data = m_streamBuffers[i].get();
-        stream->m_dataSize = sequences.m_data[i].size() * GetSampleSize(m_outputStreams[i]);
-        stream->m_layout = m_minibatchLayout;
->>>>>>> 79f53493
-
 
         auto streamMinibatch = std::make_shared<StreamMinibatch>();
         streamMinibatch->m_data = buffer.m_data.get();
-        // TODO: m_dataSize not really used and can be removed.
+        // TODO: m_dataSize not really used and can be removed (?)
         // streamMinibatch->m_dataSize = buffer.m_size;
         streamMinibatch->m_layout = layout;
 
@@ -142,7 +110,6 @@
     return stream->m_sampleLayout->GetNumElements() * elementSize;
 }
 
-<<<<<<< HEAD
 
 size_t SampleModePacker::GetMaxSequenceLength(const SequenceBatch& batch, size_t streamIndex)
 {
@@ -172,13 +139,6 @@
 MBLayoutPtr SampleModePacker::PackDenseStream(const SequenceBatch& batch, size_t streamIndex)
 {
     assert(m_outputStreams[streamIndex]->m_storageType == StorageType::dense);
-=======
-void SampleModePacker::CopySequenceToBuffer(SequenceDataPtr sample, size_t streamIndex, size_t sampleIndex)
-{
-    // In framemode sequence just contains a single sample.
-    size_t sampleSize = GetSampleSize(m_inputStreams[streamIndex]);
-    auto sampleData = reinterpret_cast<const char*>(sample->m_data);
->>>>>>> 79f53493
 
     const auto& stream = m_inputStreams[streamIndex];
     auto& buffer = m_streamBuffers[streamIndex];
