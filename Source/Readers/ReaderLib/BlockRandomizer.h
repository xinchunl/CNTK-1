--- conflicted
+++ resolved
@@ -45,7 +45,6 @@
     }
 
 private:
-<<<<<<< HEAD
     enum class DistributionMode {
         // both modes are round-robin, but granularities are different
         chunks,     // assign work items at the chunk-granularity 
@@ -54,8 +53,6 @@
                     // (different sequences to different workers)
     };
 
-=======
->>>>>>> 79f53493
     // Structure for per-chunk information
     struct ChunkInformation
     {
